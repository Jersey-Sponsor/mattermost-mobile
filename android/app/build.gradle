--- conflicted
+++ resolved
@@ -122,12 +122,8 @@
         applicationId "com.mattermost.rnbeta"
         minSdkVersion rootProject.ext.minSdkVersion
         targetSdkVersion rootProject.ext.targetSdkVersion
-<<<<<<< HEAD
         missingDimensionStrategy "RNN.reactNativeVersion", "reactNative57_5"
-        versionCode 204
-=======
         versionCode 206
->>>>>>> 83e9dd84
         versionName "1.21.0"
         multiDexEnabled = true
         ndk {
