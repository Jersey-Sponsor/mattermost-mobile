--- conflicted
+++ resolved
@@ -47,23 +47,13 @@
 export default class SelectServer extends PureComponent {
     static propTypes = {
         allowOtherServers: PropTypes.bool,
-        goToScreen: PropTypes.func.isRequired,
         loadConfigAndLicense: PropTypes.func.isRequired,
         login: PropTypes.func.isRequired,
         pingServer: PropTypes.func.isRequired,
         reduxActions: PropTypes.shape({
             handleServerUrlChanged: PropTypes.func.isRequired,
-<<<<<<< HEAD
-=======
-            handleSuccessfulLogin: PropTypes.func.isRequired,
-            scheduleExpiredNotification: PropTypes.func.isRequired,
-            loadConfigAndLicense: PropTypes.func.isRequired,
-            login: PropTypes.func.isRequired,
-            resetPing: PropTypes.func.isRequired,
->>>>>>> 5ce68529
             setLastUpgradeCheck: PropTypes.func.isRequired,
         }).isRequired,
-        resetToChannel: PropTypes.func.isRequired,
         scheduleExpiredNotification: PropTypes.func.isRequired,
         serverUrl: PropTypes.string.isRequired,
     };
@@ -168,10 +158,6 @@
     };
 
     goToNextScreen = (screen, title, passProps = {}, navOptions = {}) => {
-<<<<<<< HEAD
-        const {goToScreen} = this.props;
-=======
->>>>>>> 5ce68529
         const defaultOptions = {
             popGesture: !LocalConfig.AutoSelectServerUrl,
             topBar: {
@@ -230,7 +216,6 @@
 
     handleLoginOptions = () => {
         const {formatMessage} = this.context.intl;
-        const {goToScreen} = this.props;
         const {config, license, url} = this.state;
         const samlEnabled = config?.EnableSaml === 'true' && license?.IsLicensed === 'true' && license?.SAML === 'true';
         const gitlabEnabled = config?.EnableSignUpWithGitLab === 'true';
@@ -296,7 +281,7 @@
     };
 
     loginWithCertificate = async () => {
-        const {login, resetToChannel} = this.props;
+        const {login} = this.props;
         const {config, license} = this.state;
 
         tracker.initialLoad = Date.now();
