--- conflicted
+++ resolved
@@ -5,36 +5,29 @@
 import {connect} from 'react-redux';
 
 import {selectPost} from '@mm-redux/actions/posts';
-<<<<<<< HEAD
-import {getChannel, getCurrentChannelId, getMyCurrentChannelMembership} from '@mm-redux/selectors/entities/channels';
-=======
 import {setThreadFollow, updateThreadRead} from '@mm-redux/actions/threads';
 import {getCurrentUserId} from '@mm-redux/selectors/entities/common';
-import {getChannel, getMyCurrentChannelMembership} from '@mm-redux/selectors/entities/channels';
->>>>>>> 60e41c3f
+import {getChannel, getCurrentChannelId, getMyCurrentChannelMembership} from '@mm-redux/selectors/entities/channels';
 import {makeGetPostIdsForThread} from '@mm-redux/selectors/entities/posts';
 import {getTheme, isCollapsedThreadsEnabled} from '@mm-redux/selectors/entities/preferences';
 import {getThread} from '@mm-redux/selectors/entities/threads';
-
-import Thread from './thread';
 import {getAppsBindings} from '@mm-redux/selectors/entities/apps';
 import {AppBindingLocations} from '@mm-redux/constants/apps';
 import {getCurrentTeamId} from '@mm-redux/selectors/entities/teams';
-import {getCurrentUserId} from '@mm-redux/selectors/entities/common';
+
+import Thread from './thread';
 
 function makeMapStateToProps() {
     const getPostIdsForThread = makeGetPostIdsForThread();
     return function mapStateToProps(state, ownProps) {
         const channel = getChannel(state, ownProps.channelId);
-<<<<<<< HEAD
 
         let postBindings = null;
         if (ownProps.channelId === getCurrentChannelId(state)) {
             postBindings = getAppsBindings(state, AppBindingLocations.POST_MENU_ITEM);
         }
-=======
+
         const collapsedThreadsEnabled = isCollapsedThreadsEnabled(state);
->>>>>>> 60e41c3f
         return {
             channelId: ownProps.channelId,
             channelIsArchived: channel ? channel.delete_at !== 0 : false,
