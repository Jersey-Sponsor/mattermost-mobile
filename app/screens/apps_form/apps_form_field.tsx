--- conflicted
+++ resolved
@@ -28,11 +28,7 @@
     theme: Theme;
 
     value: AppFormValue;
-<<<<<<< HEAD
-    onChange: (name: string, value: AppFormValue) => void;
-=======
     onChange: (name: string, value: string | AppSelectOption | boolean) => void;
->>>>>>> 8c8348ea
     performLookup: (name: string, userInput: string) => Promise<AppSelectOption[]>;
 }
 
