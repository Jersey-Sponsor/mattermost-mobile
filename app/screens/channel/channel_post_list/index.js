// Copyright (c) 2015-present Mattermost, Inc. All Rights Reserved.
// See LICENSE.txt for license information.

import {realmConnect} from 'realm-react-redux';

<<<<<<< HEAD
import {goToScreen} from 'app/actions/navigation';
import {General, Preferences} from 'app/constants';
import {recordLoadTime} from 'app/realm/actions/general';
import {loadMorePostsAbove, loadPostsWithRetry, loadThreadIfNeeded, refreshChannelWithRetry} from 'app/realm/actions/post';
import {getPostListIdsWithSeparators} from 'app/realm/selectors/post';
import ephemeralStore from 'app/store/ephemeral_store';
import options from 'app/store/realm_options';
=======
import {loadPostsIfNecessaryWithRetry, loadThreadIfNecessary, increasePostVisibility, refreshChannelWithRetry} from 'app/actions/views/channel';
import {recordLoadTime} from 'app/actions/views/root';
import {isLandscape} from 'app/selectors/device';
>>>>>>> 5ce68529

import ChannelPostList from './channel_post_list';

function mapPropsToQueries(realm, ownProps) {
    const {channelId, currentUserId} = ownProps;
    const general = realm.objectForPrimaryKey('General', General.REALM_SCHEMA_ID);

    const currentUser = realm.objectForPrimaryKey('User', currentUserId);
    const member = realm.objectForPrimaryKey('ChannelMember', `${channelId}-${currentUserId}`) || {addListener: () => null, removeListener: () => null};
    const posts = realm.objects('Post').filtered('channelId=$0 AND originalId=""', channelId);
    const postsInTime = realm.objects('PostsTimesInChannel').filtered('channelId=$0', channelId);
    const joinLeaveMessages = realm.objects('Preference').filtered('id=$0', `${Preferences.CATEGORY_ADVANCED_SETTINGS}-${Preferences.ADVANCED_FILTER_JOIN_LEAVE}`);

    return [general, currentUser, member, posts, postsInTime, joinLeaveMessages];
}

function mapQueriesToProps([general, currentUser, member, posts, postsInTime, joinLeaveMessages]) {
    const inTime = postsInTime[0];
    const isTimezoneEnabled = general.config?.ExperimentalTimezone === 'true';
    const showJoinLeave = joinLeaveMessages[0]?.value === 'true';
    const postOptions = {
        channelLastViewedAt: member.lastViewAt,
        currentUser,
        posts,
        inTime,
        indicateNewMessages: true,
        showJoinLeave,
        isTimezoneEnabled,
    };

    const postIds = getPostListIdsWithSeparators(postOptions);

    return {
<<<<<<< HEAD
        lastViewedAt: member.lastViewAt,
        loadMorePostsVisible: ephemeralStore.loadingPosts,
        postIds,
=======
        actions: bindActionCreators({
            loadPostsIfNecessaryWithRetry,
            loadThreadIfNecessary,
            increasePostVisibility,
            selectPost,
            recordLoadTime,
            refreshChannelWithRetry,
        }, dispatch),
>>>>>>> 5ce68529
    };
}

const mapRealmDispatchToProps = {
    goToScreen,
    loadPostsWithRetry,
    loadThreadIfNeeded,
    loadMorePostsAbove,
    recordLoadTime,
    refreshChannelWithRetry,
};

export default realmConnect(mapPropsToQueries, mapQueriesToProps, mapRealmDispatchToProps, null, options)(ChannelPostList);<|MERGE_RESOLUTION|>--- conflicted
+++ resolved
@@ -3,19 +3,12 @@
 
 import {realmConnect} from 'realm-react-redux';
 
-<<<<<<< HEAD
-import {goToScreen} from 'app/actions/navigation';
 import {General, Preferences} from 'app/constants';
 import {recordLoadTime} from 'app/realm/actions/general';
 import {loadMorePostsAbove, loadPostsWithRetry, loadThreadIfNeeded, refreshChannelWithRetry} from 'app/realm/actions/post';
 import {getPostListIdsWithSeparators} from 'app/realm/selectors/post';
-import ephemeralStore from 'app/store/ephemeral_store';
+import EphemeralStore from 'app/store/ephemeral_store';
 import options from 'app/store/realm_options';
-=======
-import {loadPostsIfNecessaryWithRetry, loadThreadIfNecessary, increasePostVisibility, refreshChannelWithRetry} from 'app/actions/views/channel';
-import {recordLoadTime} from 'app/actions/views/root';
-import {isLandscape} from 'app/selectors/device';
->>>>>>> 5ce68529
 
 import ChannelPostList from './channel_post_list';
 
@@ -49,25 +42,13 @@
     const postIds = getPostListIdsWithSeparators(postOptions);
 
     return {
-<<<<<<< HEAD
         lastViewedAt: member.lastViewAt,
-        loadMorePostsVisible: ephemeralStore.loadingPosts,
+        loadMorePostsVisible: EphemeralStore.loadingPosts,
         postIds,
-=======
-        actions: bindActionCreators({
-            loadPostsIfNecessaryWithRetry,
-            loadThreadIfNecessary,
-            increasePostVisibility,
-            selectPost,
-            recordLoadTime,
-            refreshChannelWithRetry,
-        }, dispatch),
->>>>>>> 5ce68529
     };
 }
 
 const mapRealmDispatchToProps = {
-    goToScreen,
     loadPostsWithRetry,
     loadThreadIfNeeded,
     loadMorePostsAbove,
