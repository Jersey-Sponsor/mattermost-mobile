--- conflicted
+++ resolved
@@ -28,15 +28,11 @@
 import ChannelNavBar from './channel_nav_bar';
 import ChannelPostList from './channel_post_list';
 
-<<<<<<< HEAD
 import telemetry from 'app/telemetry';
 
-class Channel extends PureComponent {
-=======
 let ClientUpgradeListener;
 
 export default class Channel extends PureComponent {
->>>>>>> c171ae48
     static propTypes = {
         actions: PropTypes.shape({
             connection: PropTypes.func.isRequired,
