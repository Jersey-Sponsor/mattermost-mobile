--- conflicted
+++ resolved
@@ -19,12 +19,6 @@
 import Button from 'react-native-button';
 import {KeyboardAwareScrollView} from 'react-native-keyboard-aware-scroll-view';
 
-<<<<<<< HEAD
-=======
-import {RequestStatus} from 'mattermost-redux/constants';
-
-import {paddingHorizontal as padding} from 'app/components/safe_area_view/iphone_x_spacing';
->>>>>>> 5ce68529
 import ErrorText from 'app/components/error_text';
 import FormattedText from 'app/components/formatted_text';
 import {paddingHorizontal as padding} from 'app/components/safe_area_view/iphone_x_spacing';
@@ -43,23 +37,10 @@
 
 export default class Login extends PureComponent {
     static propTypes = {
-<<<<<<< HEAD
-=======
-        actions: PropTypes.shape({
-            handleLoginIdChanged: PropTypes.func.isRequired,
-            handlePasswordChanged: PropTypes.func.isRequired,
-            handleSuccessfulLogin: PropTypes.func.isRequired,
-            scheduleExpiredNotification: PropTypes.func.isRequired,
-            login: PropTypes.func.isRequired,
-        }).isRequired,
-        theme: PropTypes.object,
->>>>>>> 5ce68529
         config: PropTypes.object.isRequired,
-        goToScreen: PropTypes.func.isRequired,
         license: PropTypes.object.isRequired,
         login: PropTypes.func.isRequired,
         loginId: PropTypes.string.isRequired,
-        resetToChannel: PropTypes.func.isRequired,
         scheduleExpiredNotification: PropTypes.func.isRequired,
         sendPasswordResetEmail: PropTypes.func.isRequired,
         theme: PropTypes.object,
@@ -92,27 +73,6 @@
         Dimensions.removeEventListener('change', this.orientationDidChange);
     }
 
-<<<<<<< HEAD
-=======
-    goToChannel = () => {
-        telemetry.remove(['start:overall']);
-
-        tracker.initialLoad = Date.now();
-
-        this.scheduleSessionExpiredNotification();
-
-        resetToChannel();
-    };
-
-    goToMfa = () => {
-        const {intl} = this.context;
-        const screen = 'MFA';
-        const title = intl.formatMessage({id: 'mobile.routes.mfa', defaultMessage: 'Multi-factor Authentication'});
-
-        goToScreen(screen, title);
-    };
-
->>>>>>> 5ce68529
     blur = () => {
         if (this.loginRef?.current) {
             this.loginRef.current.blur();
@@ -174,7 +134,7 @@
 
     forgotPassword = () => {
         const {intl} = this.context;
-        const {goToScreen, sendPasswordResetEmail} = this.props;
+        const {sendPasswordResetEmail} = this.props;
         const screen = 'ForgotPassword';
         const title = intl.formatMessage({id: 'password_form.title', defaultMessage: 'Password Reset'});
         const passProps = {
@@ -234,12 +194,12 @@
 
         this.scheduleSessionExpiredNotification();
 
-        this.props.resetToChannel();
+        resetToChannel();
     };
 
     goToMfa = () => {
         const {intl} = this.context;
-        const {config, goToScreen, license, login} = this.props;
+        const {config, license, login} = this.props;
         const {loginId, password} = this.state;
         const screen = 'MFA';
         const title = intl.formatMessage({id: 'mobile.routes.mfa', defaultMessage: 'Multi-factor Authentication'});
@@ -276,7 +236,6 @@
         }
     };
 
-<<<<<<< HEAD
     preSignIn = preventDoubleTap(() => {
         this.setState({error: null, isLoading: true});
         Keyboard.dismiss();
@@ -345,13 +304,9 @@
     });
 
     scheduleSessionExpiredNotification = () => {
-=======
-    forgotPassword = () => {
->>>>>>> 5ce68529
         const {intl} = this.context;
         const {scheduleExpiredNotification} = this.props;
 
-<<<<<<< HEAD
         scheduleExpiredNotification(intl);
     };
 
@@ -366,10 +321,6 @@
             license,
         }).then(this.checkLoginResponse);
     };
-=======
-        goToScreen(screen, title);
-    }
->>>>>>> 5ce68529
 
     render() {
         const {config} = this.props;
