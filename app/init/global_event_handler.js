--- conflicted
+++ resolved
@@ -150,7 +150,6 @@
     };
 
     onLogout = async () => {
-<<<<<<< HEAD
         const serverUrl = await getCurrentServerUrl();
         const realm = EphemeralStore.getRealmStoreByServer(serverUrl);
 
@@ -163,12 +162,6 @@
         this.reduxStore.dispatch(setServerVersion(''));
         deleteFileCache(); //TODO: The cache of files should be for each individual server
         removeAppCredentials(serverUrl);
-=======
-        this.store.dispatch(closeWebSocket(false));
-        this.store.dispatch(setServerVersion(''));
-        removeAppCredentials();
-        deleteFileCache();
->>>>>>> 0909a306
         resetMomentLocale();
 
         // TODO: Handle when multi-server support is added
