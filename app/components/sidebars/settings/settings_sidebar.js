// Copyright (c) 2015-present Mattermost, Inc. All Rights Reserved.
// See LICENSE.txt for license information.

import React, {PureComponent} from 'react';
import PropTypes from 'prop-types';
import {intlShape} from 'react-intl';
import {
    BackHandler,
    Dimensions,
    InteractionManager,
    Keyboard,
    ScrollView,
    View,
} from 'react-native';
import MaterialIcon from 'react-native-vector-icons/MaterialIcons';

import {General} from 'mattermost-redux/constants';
import EventEmitter from 'mattermost-redux/utils/event_emitter';

import SafeAreaView from 'app/components/safe_area_view';
import DrawerLayout, {DRAWER_INITIAL_OFFSET, TABLET_WIDTH} from 'app/components/sidebars/drawer_layout';
import UserStatus from 'app/components/user_status';
import {DeviceTypes, NavigationTypes} from 'app/constants';
import {confirmOutOfOfficeDisabled} from 'app/utils/status';
import {preventDoubleTap} from 'app/utils/tap';
import {changeOpacity, makeStyleSheetFromTheme} from 'app/utils/theme';
import {t} from 'app/utils/i18n';
import {showModal, showModalOverCurrentContext, dismissModal} from 'app/actions/navigation';

import DrawerItem from './drawer_item';
import UserInfo from './user_info';
import StatusLabel from './status_label';

export default class SettingsDrawer extends PureComponent {
    static propTypes = {
        blurPostTextBox: PropTypes.func.isRequired,
        children: PropTypes.node,
        currentUser: PropTypes.object,
        logout: PropTypes.func.isRequired,
        setStatus: PropTypes.func.isRequired,
        theme: PropTypes.object.isRequired,
    };

    static contextTypes = {
        intl: intlShape,
    };

    constructor(props) {
        super(props);

        this.drawer = React.createRef();

        MaterialIcon.getImageSource('close', 20, props.theme.sidebarHeaderTextColor).then((source) => {
            this.closeButton = source;
        });

        this.state = {
            deviceWidth: Dimensions.get('window').width,
            openDrawerOffset: DRAWER_INITIAL_OFFSET,
        };
    }

    componentDidMount() {
        this.mounted = true;
        this.handleDimensions({window: Dimensions.get('window')});
        EventEmitter.on('close_settings_sidebar', this.closeSettingsSidebar);
        BackHandler.addEventListener('hardwareBackPress', this.handleAndroidBack);
        Dimensions.addEventListener('change', this.handleDimensions);
    }

    componentWillUnmount() {
        this.mounted = false;
        EventEmitter.off('close_settings_sidebar', this.closeSettingsSidebar);
        BackHandler.removeEventListener('hardwareBackPress', this.handleAndroidBack);
        Dimensions.removeEventListener('change', this.handleDimensions);
    }

    setDrawerRef = (ref) => {
        this.drawerRef = ref;
    }

    confirmReset = (status) => {
        const {intl} = this.context;
        confirmOutOfOfficeDisabled(intl, status, this.updateStatus);
    };

    closeSettingsSidebar = () => {
        if (this.drawer?.current && this.drawerOpened) {
            this.drawer.current.closeDrawer();
        }
    };

    openSettingsSidebar = () => {
        this.props.blurPostTextBox();

        if (this.drawer?.current && !this.drawerOpened) {
            this.drawer.current.openDrawer();
        }
    };

    handleAndroidBack = () => {
<<<<<<< HEAD
        if (this.drawer?.current && this.drawerOpened) {
            this.drawer.current.closeDrawer();
=======
        if (this.statusModal) {
            this.statusModal = false;
            return false;
        } else if (this.drawerRef && this.drawerOpened) {
            this.drawerRef.closeDrawer();
>>>>>>> 0909a306
            return true;
        }

        return false;
    };

    handleDrawerClose = () => {
        this.drawerOpened = false;
        Keyboard.dismiss();
    };

    handleDrawerOpen = () => {
        this.drawerOpened = true;
        Keyboard.dismiss();
    };

    handleDimensions = ({window}) => {
        if (this.mounted) {
            if (this.state.openDrawerOffset !== 0) {
                let openDrawerOffset = DRAWER_INITIAL_OFFSET;
                if ((window.width > window.height) || DeviceTypes.IS_TABLET) {
                    openDrawerOffset = window.width * 0.5;
                }

                this.setState({openDrawerOffset, deviceWidth: window.width});
            }
        }
    };

    handleSetStatus = preventDoubleTap(() => {
        const items = [{
            action: () => this.setStatus(General.ONLINE),
            text: {
                id: t('mobile.set_status.online'),
                defaultMessage: 'Online',
            },
        }, {
            action: () => this.setStatus(General.AWAY),
            text: {
                id: t('mobile.set_status.away'),
                defaultMessage: 'Away',
            },
        }, {
            action: () => this.setStatus(General.DND),
            text: {
                id: t('mobile.set_status.dnd'),
                defaultMessage: 'Do Not Disturb',
            },
        }, {
            action: () => this.setStatus(General.OFFLINE),
            text: {
                id: t('mobile.set_status.offline'),
                defaultMessage: 'Offline',
            },
        }];

        this.statusModal = true;
        showModalOverCurrentContext('OptionsModal', {items});
    });

    goToEditProfile = preventDoubleTap(() => {
        const {currentUser} = this.props;
        const {formatMessage} = this.context.intl;
        const commandType = 'ShowModal';

        this.openModal(
            'EditProfile',
            formatMessage({id: 'mobile.routes.edit_profile', defaultMessage: 'Edit Profile'}),
            {currentUser, commandType}
        );
    });

    goToFlagged = preventDoubleTap(() => {
        const {formatMessage} = this.context.intl;

        this.openModal(
            'FlaggedPosts',
            formatMessage({id: 'search_header.title3', defaultMessage: 'Flagged Posts'}),
        );
    });

    goToMentions = preventDoubleTap(() => {
        const {intl} = this.context;

        this.openModal(
            'RecentMentions',
            intl.formatMessage({id: 'search_header.title2', defaultMessage: 'Recent Mentions'}),
        );
    });

    goToUserProfile = preventDoubleTap(() => {
        const userId = this.props.currentUser.id;
        const {formatMessage} = this.context.intl;

        this.openModal(
            'UserProfile',
            formatMessage({id: 'mobile.routes.user_profile', defaultMessage: 'Profile'}),
            {userId, fromSettings: true}
        );
    });

    goToSettings = preventDoubleTap(() => {
        const {intl} = this.context;

        this.openModal(
            'Settings',
            intl.formatMessage({id: 'mobile.routes.settings', defaultMessage: 'Settings'}),
        );
    });

    logout = preventDoubleTap(() => {
        const {logout} = this.props;
        this.closeSettingsSidebar();
        logout();
    });

    openModal = (screen, title, passProps) => {
        this.closeSettingsSidebar();

        const options = {
            topBar: {
                leftButtons: [{
                    id: 'close-settings',
                    icon: this.closeButton,
                }],
            },
        };

        InteractionManager.runAfterInteractions(() => {
            showModal(screen, title, passProps, options);
        });
    };

    renderUserStatusIcon = (userId) => {
        return (
            <UserStatus
                size={18}
                userId={userId}
            />
        );
    };

    renderUserStatusLabel = () => {
        const {currentUser, theme} = this.props;

        return (
            <StatusLabel
                status={currentUser.status}
                theme={theme}
            />
        );
    };

    renderNavigationView = () => {
        const {currentUser, theme} = this.props;
        const style = getStyleSheet(theme);

        return (
            <SafeAreaView
                backgroundColor={theme.centerChannelBg}
                navBarBackgroundColor={theme.centerChannelBg}
                footerColor={theme.centerChannelBg}
                footerComponent={<View style={style.container}/>}
                headerComponent={<View style={style.container}/>}
                theme={theme}
            >
                <View style={style.container}>
                    <ScrollView
                        alwaysBounceVertical={false}
                        contentContainerStyle={style.wrapper}
                    >
                        <UserInfo
                            onPress={this.goToUserProfile}
                            user={currentUser}
                            theme={theme}
                        />
                        <View style={style.block}>
                            <DrawerItem
                                labelComponent={this.renderUserStatusLabel()}
                                leftComponent={this.renderUserStatusIcon(currentUser.id)}
                                separator={false}
                                onPress={this.handleSetStatus}
                                theme={theme}
                            />
                        </View>
                        <View style={style.separator}/>
                        <View style={style.block}>
                            <DrawerItem
                                defaultMessage='Recent Mentions'
                                i18nId='search_header.title2'
                                iconName='ios-at'
                                iconType='ion'
                                onPress={this.goToMentions}
                                separator={true}
                                theme={theme}
                            />
                            <DrawerItem
                                defaultMessage='Flagged Posts'
                                i18nId='search_header.title3'
                                iconName='ios-flag'
                                iconType='ion'
                                onPress={this.goToFlagged}
                                separator={false}
                                theme={theme}
                            />
                        </View>
                        <View style={style.separator}/>
                        <View style={style.block}>
                            <DrawerItem
                                defaultMessage='Edit Profile'
                                i18nId='mobile.routes.edit_profile'
                                iconName='ios-person'
                                iconType='ion'
                                onPress={this.goToEditProfile}
                                separator={true}
                                theme={theme}
                            />
                            <DrawerItem
                                defaultMessage='Settings'
                                i18nId='mobile.routes.settings'
                                iconName='ios-options'
                                iconType='ion'
                                onPress={this.goToSettings}
                                separator={false}
                                theme={theme}
                            />
                        </View>
                        <View style={style.separator}/>
                        <View style={style.block}>
                            <DrawerItem
                                centered={true}
                                defaultMessage='Logout'
                                i18nId='sidebar_right_menu.logout'
                                isDestructor={true}
                                onPress={this.logout}
                                separator={false}
                                theme={theme}
                            />
                        </View>
                    </ScrollView>
                </View>
            </SafeAreaView>
        );
    };

    setStatus = (status) => {
        const {currentUser} = this.props;

        if (currentUser.status === General.OUT_OF_OFFICE) {
            dismissModal();
            this.closeSettingsSidebar();
            this.confirmReset(status);
            return;
        }
        this.updateStatus(status);
        EventEmitter.emit(NavigationTypes.NAVIGATION_CLOSE_MODAL);
    };

    updateStatus = (status) => {
        const {currentUser} = this.props;
        this.props.setStatus({
            user_id: currentUser.id,
            status,
        });
    };

    render() {
        const {children} = this.props;
        const {deviceWidth, openDrawerOffset} = this.state;
        const drawerWidth = DeviceTypes.IS_TABLET ? TABLET_WIDTH : (deviceWidth - openDrawerOffset);

        return (
            <DrawerLayout
                ref={this.drawer}
                renderNavigationView={this.renderNavigationView}
                onDrawerClose={this.handleDrawerClose}
                onDrawerOpen={this.handleDrawerOpen}
                drawerPosition='right'
                drawerWidth={drawerWidth}
                useNativeAnimations={true}
            >
                {children}
            </DrawerLayout>
        );
    }
}

const getStyleSheet = makeStyleSheetFromTheme((theme) => {
    return {
        container: {
            flex: 1,
            backgroundColor: changeOpacity(theme.centerChannelColor, 0.03),
        },
        wrapper: {
            paddingTop: 0,
        },
        block: {
            borderBottomColor: changeOpacity(theme.centerChannelColor, 0.1),
            borderBottomWidth: 1,
            borderTopColor: changeOpacity(theme.centerChannelColor, 0.1),
            borderTopWidth: 1,
        },
        divider: {
            backgroundColor: changeOpacity(theme.centerChannelColor, 0.1),
            height: 1,
        },
        separator: {
            marginTop: 35,
        },
    };
});<|MERGE_RESOLUTION|>--- conflicted
+++ resolved
@@ -99,16 +99,11 @@
     };
 
     handleAndroidBack = () => {
-<<<<<<< HEAD
-        if (this.drawer?.current && this.drawerOpened) {
-            this.drawer.current.closeDrawer();
-=======
         if (this.statusModal) {
             this.statusModal = false;
             return false;
-        } else if (this.drawerRef && this.drawerOpened) {
-            this.drawerRef.closeDrawer();
->>>>>>> 0909a306
+        } else if (this.drawer?.current && this.drawerOpened) {
+            this.drawer.current.closeDrawer();
             return true;
         }
 
