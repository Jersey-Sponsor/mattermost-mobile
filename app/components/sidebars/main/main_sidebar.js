--- conflicted
+++ resolved
@@ -29,13 +29,7 @@
 
 import telemetry from 'app/telemetry';
 
-<<<<<<< HEAD
-const DRAWER_INITIAL_OFFSET = 40;
-
 export default class ChannelSidebar extends PureComponent {
-=======
-export default class ChannelSidebar extends Component {
->>>>>>> 5ce68529
     static propTypes = {
         actions: PropTypes.shape({
             getTeams: PropTypes.func.isRequired,
@@ -86,24 +80,6 @@
         Dimensions.addEventListener('change', this.handleDimensions);
     }
 
-<<<<<<< HEAD
-=======
-    shouldComponentUpdate(nextProps, nextState) {
-        const {currentTeamId, teamsCount, theme} = this.props;
-        const {deviceWidth, openDrawerOffset, isSplitView, permanentSidebar, show, searching} = this.state;
-
-        if (nextState.openDrawerOffset !== openDrawerOffset || nextState.show !== show || nextState.searching !== searching || nextState.deviceWidth !== deviceWidth) {
-            return true;
-        }
-
-        return nextProps.currentTeamId !== currentTeamId ||
-            nextProps.teamsCount !== teamsCount ||
-            nextProps.theme !== theme ||
-            nextState.isSplitView !== isSplitView ||
-            nextState.permanentSidebar !== permanentSidebar;
-    }
-
->>>>>>> 5ce68529
     componentWillUnmount() {
         this.mounted = false;
         EventEmitter.off('close_channel_drawer', this.closeChannelDrawer);
