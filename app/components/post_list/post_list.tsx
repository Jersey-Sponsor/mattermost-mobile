// Copyright (c) 2015-present Mattermost, Inc. All Rights Reserved.
// See LICENSE.txt for license information.

import React, {ReactElement, useCallback, useEffect, useLayoutEffect, useRef, useState} from 'react';
import {injectIntl, intlShape} from 'react-intl';
import {DeviceEventEmitter, FlatList, NativeScrollEvent, NativeSyntheticEvent, Platform, StyleSheet, ViewToken} from 'react-native';

import {DeepLinkTypes, NavigationTypes} from '@constants';
import * as Screens from '@constants/screen';
import {useResetNativeScrollView} from '@hooks';
import {Posts} from '@mm-redux/constants';
import EventEmitter from '@mm-redux/utils/event_emitter';
import {getDateForDateLine, isCombinedUserActivityPost, isDateLine, isStartOfNewMessages} from '@mm-redux/utils/post_list';
import telemetry, {PERF_MARKERS} from '@telemetry';
import {badDeepLink, errorBadChannel} from '@utils/draft';
import {emptyFunction} from '@utils/general';
import {makeExtraData} from '@utils/list_view';
import {matchDeepLink, PERMALINK_GENERIC_TEAM_NAME_REDIRECT} from '@utils/url';

import CombinedUserActivity from './combined_user_activity';
import DateSeparator from './date_separator';
import MoreMessagesButton from './more_messages_button';
import NewMessagesLine from './new_message_line';
import Post from './post';
import {INITIAL_BATCH_TO_RENDER, SCROLL_POSITION_CONFIG, VIEWABILITY_CONFIG} from './post_list_config';
import PostListRefreshControl from './post_list_refresh_control';
import {AppBinding} from '@mm-redux/types/apps';

import type {ActionResult} from '@mm-redux/types/actions';
import type {Theme} from '@mm-redux/types/preferences';

type PostListProps = {
    channelId?: string;
    closePermalink: () => Promise<ActionResult>;
    currentTeamName: string;
    deepLinkURL?: string;
    extraData: never;
    getPostThread: (rootId: string) => Promise<ActionResult>;
    handleSelectChannelByName: (channelName: string, teamName: string, errorHandler: (intl: typeof intlShape) => void, intl: typeof intlShape) => Promise<ActionResult>;
    highlightPinnedOrFlagged?: boolean;
    highlightPostId?: string;
    initialIndex: number;
    intl: typeof intlShape;
    loadMorePostsVisible?: boolean;
    location: string;
    onLoadMoreUp: () => void;
    postIds: string[];
    refreshChannelWithRetry: (channelId: string) => Promise<ActionResult>;
    renderFooter: () => ReactElement | null;
    rootId?: string;
    scrollViewNativeID?: string;
    serverURL: string;
    shouldRenderReplyButton?: boolean;
    showMoreMessagesButton?: boolean;
    siteURL: string;
    setDeepLinkURL: (url?: string) => void;
    showPermalink: (intl: typeof intlShape, teamName: string, postId: string, openAsPermalink?: boolean) => Promise<{}>;
    testID?: string;
<<<<<<< HEAD
    theme: Theme
    bindings?: AppBinding[],
=======
    theme: Theme;
>>>>>>> 80af6409
}

type ViewableItemsChanged = {
    viewableItems: Array<ViewToken>;
    changed: Array<ViewToken>;
}

type onScrollEndIndexListenerEvent = (endIndex: number) => void;
type ViewableItemsChangedListenerEvent = (viewableItms: ViewToken[]) => void;

type ScrollIndexFailed = {
    index: number;
    highestMeasuredFrameIndex: number;
    averageItemLength: number;
};

const styles = StyleSheet.create({
    flex: {
        flex: 1,
    },
    postListContent: {
        paddingTop: 5,
    },
    scale: {
        ...Platform.select({
            android: {
                scaleY: -1,
            },
        }),
    },
});

const buildExtraData = makeExtraData();

const PostList = ({
    channelId, currentTeamName = '', closePermalink, deepLinkURL, extraData, getPostThread,
    handleSelectChannelByName, highlightPostId, highlightPinnedOrFlagged, initialIndex, intl, loadMorePostsVisible,
    location, onLoadMoreUp = emptyFunction, postIds = [], refreshChannelWithRetry, renderFooter = (() => null), rootId,
    serverURL = '', setDeepLinkURL, showMoreMessagesButton, showPermalink, siteURL = '', scrollViewNativeID, shouldRenderReplyButton, testID, theme,
    bindings,
}: PostListProps) => {
    const prevChannelId = useRef(channelId);
    const hasPostsKey = postIds.length ? 'true' : 'false';
    const flatListRef = useRef<FlatList<never>>(null);
    const onScrollEndIndexListener = useRef<onScrollEndIndexListenerEvent>();
    const onViewableItemsChangedListener = useRef<ViewableItemsChangedListenerEvent>();
    const [refreshing, setRefreshing] = useState(false);
    const [offsetY, setOffsetY] = useState(0);

    const registerViewableItemsListener = useCallback((listener) => {
        onViewableItemsChangedListener.current = listener;
        const removeListener = () => {
            onViewableItemsChangedListener.current = undefined;
        };

        return removeListener;
    }, []);

    const registerScrollEndIndexListener = useCallback((listener) => {
        onScrollEndIndexListener.current = listener;
        const removeListener = () => {
            onScrollEndIndexListener.current = undefined;
        };

        return removeListener;
    }, []);

    const keyExtractor = useCallback((item) => {
        // All keys are strings (either post IDs or special keys)
        return item;
    }, []);

    const onPermalinkPress = (postId: string, teamName: string) => {
        showPermalink(intl, teamName, postId);
    };

    const onRefresh = async () => {
        if (location === Screens.CHANNEL && channelId) {
            setRefreshing(true);
            await refreshChannelWithRetry(channelId);
            setRefreshing(false);
        } else if (location === Screens.THREAD && rootId) {
            setRefreshing(true);
            await getPostThread(rootId);
            setRefreshing(false);
        }
    };

    const onScrollToIndexFailed = useCallback((info: ScrollIndexFailed) => {
        const animationFrameIndexFailed = requestAnimationFrame(() => {
            const index = Math.min(info.highestMeasuredFrameIndex, info.index);
            if (onScrollEndIndexListener.current) {
                onScrollEndIndexListener.current(index);
            }
            scrollToIndex(index);
            cancelAnimationFrame(animationFrameIndexFailed);
        });
    }, []);

    const onViewableItemsChanged = useCallback(({viewableItems}: ViewableItemsChanged) => {
        if (!viewableItems.length) {
            return;
        }

        const viewableItemsMap = viewableItems.reduce((acc: Record<string, boolean>, {item, isViewable}) => {
            if (isViewable) {
                acc[item] = true;
            }
            return acc;
        }, {});

        DeviceEventEmitter.emit('scrolled', viewableItemsMap);

        if (onViewableItemsChangedListener.current && !deepLinkURL) {
            onViewableItemsChangedListener.current(viewableItems);
        }
    }, []);

    const renderItem = useCallback(({item, index}) => {
        if (isStartOfNewMessages(item)) {
            // postIds includes a date item after the new message indicator so 2
            // needs to be added to the index for the length check to be correct.
            const moreNewMessages = postIds.length === index + 2;

            // The date line and new message line each count for a line. So the
            // goal of this is to check for the 3rd previous, which for the start
            // of a thread would be null as it doesn't exist.
            const checkForPostId = index < postIds.length - 3;

            return (
                <NewMessagesLine
                    theme={theme}
                    moreMessages={moreNewMessages && checkForPostId}
                    testID={`${testID}.new_messages_line`}
                    style={styles.scale}
                />
            );
        } else if (isDateLine(item)) {
            return (
                <DateSeparator
                    date={getDateForDateLine(item)}
                    theme={theme}
                    style={styles.scale}
                />
            );
        }

        if (isCombinedUserActivityPost(item)) {
            const postProps = {
                postId: item,
                style: styles.scale,
                testID: `${testID}.combined_user_activity`,
                theme,
            };

            return (<CombinedUserActivity {...postProps}/>);
        }

        let previousPostId: string|undefined;
        let nextPostId: string|undefined;
        if (index < postIds.length - 1) {
            previousPostId = postIds.slice(index + 1).find((v) => !isStartOfNewMessages(v) && !isDateLine(v));
        }

        if (index > 0) {
            const next = postIds.slice(0, index);
            for (let i = next.length - 1; i >= 0; i--) {
                const v = next[i];
                if (!isStartOfNewMessages(v) && !isDateLine(v)) {
                    nextPostId = v;
                    break;
                }
            }
        }

        const postProps = {
            highlightPinnedOrFlagged,
            location,
            nextPostId,
            previousPostId,
            shouldRenderReplyButton,
            theme,
        };

        return (
            <Post
                highlight={highlightPostId === item}
                postId={item}
                style={styles.scale}
                bindings={bindings}
                testID={`${testID}.post`}
                {...postProps}
            />
        );
    }, [postIds, theme]);

    const scrollToIndex = useCallback((index: number, animated = true) => {
        flatListRef.current?.scrollToIndex({
            animated,
            index,
            viewOffset: 0,
            viewPosition: 1, // 0 is at bottom
        });
    }, []);

    const onScroll = useCallback((event: NativeSyntheticEvent<NativeScrollEvent>) => {
        if (Platform.OS === 'android') {
            const {y} = event.nativeEvent.contentOffset;
            if (y === 0) {
                setOffsetY(y);
            } else if (offsetY === 0 && y !== 0) {
                setOffsetY(y);
            }
        }
    }, [offsetY]);

    useResetNativeScrollView(scrollViewNativeID, postIds);

    useEffect(() => {
        const scrollToBottom = (screen: string) => {
            if (screen === location) {
                const scrollToBottomTimer = setTimeout(() => {
                    flatListRef.current?.scrollToOffset({offset: 0, animated: true});
                    clearTimeout(scrollToBottomTimer);
                }, 400);
            }
        };

        EventEmitter.on('scroll-to-bottom', scrollToBottom);
        EventEmitter.on(NavigationTypes.NAVIGATION_DISMISS_AND_POP_TO_ROOT, closePermalink);

        return () => {
            EventEmitter.off('scroll-to-bottom', scrollToBottom);
            EventEmitter.off(NavigationTypes.NAVIGATION_DISMISS_AND_POP_TO_ROOT, closePermalink);
        };
    }, []);

    useEffect(() => {
        if (deepLinkURL) {
            const match = matchDeepLink(deepLinkURL, serverURL, siteURL);

            if (match) {
                if (match.type === DeepLinkTypes.CHANNEL) {
                    handleSelectChannelByName(match.channelName!, match.teamName, errorBadChannel, intl);
                } else if (match.type === DeepLinkTypes.PERMALINK) {
                    const teamName = match.teamName === PERMALINK_GENERIC_TEAM_NAME_REDIRECT ? currentTeamName : match.teamName;
                    onPermalinkPress(match.postId!, teamName);
                }
            } else {
                badDeepLink(intl);
            }

            setDeepLinkURL('');
        }
    }, [deepLinkURL]);

    useLayoutEffect(() => {
        let scrollFrame: number;
        if (postIds.length && channelId !== prevChannelId.current) {
            telemetry.end([PERF_MARKERS.CHANNEL_RENDER]);
            prevChannelId.current = channelId;
            scrollFrame = requestAnimationFrame(() => {
                flatListRef.current?.scrollToOffset({animated: true, offset: 0});
            });
        }

        return () => {
            if (scrollFrame) {
                cancelAnimationFrame(scrollFrame);
            }
        };
    }, [channelId, postIds]);

    useLayoutEffect(() => {
        if (initialIndex > 0 && initialIndex <= postIds.length && highlightPostId) {
            scrollToIndex(initialIndex, false);
        }
    }, [initialIndex, highlightPostId]);

    const list = (
        <FlatList
            contentContainerStyle={styles.postListContent}
            data={postIds}
            extraData={buildExtraData(channelId, highlightPostId, extraData, loadMorePostsVisible)}
            initialNumToRender={INITIAL_BATCH_TO_RENDER}
            key={`recyclerFor-${channelId}-${hasPostsKey}`}
            keyboardDismissMode={'interactive'}
            keyboardShouldPersistTaps={'handled'}
            keyExtractor={keyExtractor}
            ListFooterComponent={renderFooter}
            listKey={`recyclerFor-${channelId}`}
            maintainVisibleContentPosition={SCROLL_POSITION_CONFIG}
            maxToRenderPerBatch={Platform.select({android: 5})}
            nativeID={scrollViewNativeID}
            onEndReached={onLoadMoreUp}
            onEndReachedThreshold={2}
            onScroll={onScroll}
            onScrollToIndexFailed={onScrollToIndexFailed}
            onViewableItemsChanged={onViewableItemsChanged}
            ref={flatListRef}
            removeClippedSubviews={true}
            renderItem={renderItem}
            scrollEventThrottle={60}
            style={styles.flex}
            windowSize={Posts.POST_CHUNK_SIZE / 2}
            viewabilityConfig={VIEWABILITY_CONFIG}
            testID={testID}
        />
    );

    return (
        <>
            <PostListRefreshControl
                enabled={offsetY === 0}
                refreshing={refreshing}
                onRefresh={onRefresh}
                theme={theme}
            >
                {list}
            </PostListRefreshControl>
            {showMoreMessagesButton &&
                <MoreMessagesButton
                    channelId={channelId}
                    deepLinkURL={deepLinkURL}
                    newMessageLineIndex={initialIndex}
                    postIds={postIds}
                    registerViewableItemsListener={registerViewableItemsListener}
                    registerScrollEndIndexListener={registerScrollEndIndexListener}
                    scrollToIndex={scrollToIndex}
                    theme={theme}
                    testID={`${testID}.more_messages_button`}
                />
            }
        </>
    );
};

export default injectIntl(PostList);<|MERGE_RESOLUTION|>--- conflicted
+++ resolved
@@ -9,6 +9,7 @@
 import * as Screens from '@constants/screen';
 import {useResetNativeScrollView} from '@hooks';
 import {Posts} from '@mm-redux/constants';
+import {AppBinding} from '@mm-redux/types/apps';
 import EventEmitter from '@mm-redux/utils/event_emitter';
 import {getDateForDateLine, isCombinedUserActivityPost, isDateLine, isStartOfNewMessages} from '@mm-redux/utils/post_list';
 import telemetry, {PERF_MARKERS} from '@telemetry';
@@ -24,7 +25,6 @@
 import Post from './post';
 import {INITIAL_BATCH_TO_RENDER, SCROLL_POSITION_CONFIG, VIEWABILITY_CONFIG} from './post_list_config';
 import PostListRefreshControl from './post_list_refresh_control';
-import {AppBinding} from '@mm-redux/types/apps';
 
 import type {ActionResult} from '@mm-redux/types/actions';
 import type {Theme} from '@mm-redux/types/preferences';
@@ -56,12 +56,8 @@
     setDeepLinkURL: (url?: string) => void;
     showPermalink: (intl: typeof intlShape, teamName: string, postId: string, openAsPermalink?: boolean) => Promise<{}>;
     testID?: string;
-<<<<<<< HEAD
-    theme: Theme
-    bindings?: AppBinding[],
-=======
     theme: Theme;
->>>>>>> 80af6409
+    bindings?: AppBinding[];
 }
 
 type ViewableItemsChanged = {
