// Copyright (c) 2015-present Mattermost, Inc. All Rights Reserved.
// See LICENSE.txt for license information.

import DataOperator from '@database/admin/data_operator';
import {
    isRecordAppEqualToRaw,
    isRecordDraftEqualToRaw,
    isRecordGlobalEqualToRaw,
    isRecordRoleEqualToRaw,
    isRecordServerEqualToRaw,
    isRecordSystemEqualToRaw,
    isRecordTermsOfServiceEqualToRaw,
} from '@database/admin/data_operator/comparators';
import DatabaseManager from '@database/admin/database_manager';
import DataOperatorException from '@database/admin/exceptions/data_operator_exception';
import {RawApp, RawGlobal, RawRole, RawServers, RawTermsOfService} from '@typings/database/database';
import {DatabaseType, IsolatedEntities} from '@typings/database/enums';

import {
    operateAppRecord,
    operateChannelInfoRecord,
    operateChannelMembershipRecord,
    operateChannelRecord,
    operateCustomEmojiRecord,
    operateDraftRecord,
    operateGlobalRecord,
    operateGroupMembershipRecord,
    operateGroupRecord,
    operateGroupsInChannelRecord,
    operateGroupsInTeamRecord,
    operateMyChannelRecord,
    operateMyChannelSettingsRecord,
    operateMyTeamRecord,
    operatePreferenceRecord,
    operateRoleRecord,
    operateServersRecord,
    operateSlashCommandRecord,
    operateSystemRecord,
    operateTeamChannelHistoryRecord,
    operateTeamMembershipRecord,
    operateTeamRecord,
    operateTeamSearchHistoryRecord,
    operateTermsOfServiceRecord,
    operateUserRecord,
} from '../operators';

jest.mock('@database/admin/database_manager');

/* eslint-disable  @typescript-eslint/no-explicit-any */

describe('*** DataOperator: Handlers tests ***', () => {
    const createConnection = async (setActive = false) => {
        const dbName = 'server_schema_connection';
        const serverUrl = 'https://appv2.mattermost.com';
        const database = await DatabaseManager.createDatabaseConnection({
            shouldAddToDefaultDatabase: true,
            configs: {
                actionsEnabled: true,
                dbName,
                dbType: DatabaseType.SERVER,
                serverUrl,
            },
        });

        if (setActive) {
            await DatabaseManager.setActiveServerDatabase({
                displayName: dbName,
                serverUrl,
            });
        }

        return database;
    };

    it('=> HandleApp: should write to APP entity', async () => {
        expect.assertions(2);

        const defaultDB = await DatabaseManager.getDefaultDatabase();
        expect(defaultDB).toBeTruthy();

        const spyOnHandleEntityRecords = jest.spyOn(DataOperator as any, 'handleEntityRecords');

        const values: RawApp[] = [
            {
                build_number: 'build-10x',
                created_at: 1,
                version_number: 'version-10',
            },
            {
                build_number: 'build-11y',
                created_at: 1,
                version_number: 'version-11',
            },
        ];

        await DataOperator.handleIsolatedEntity({tableName: IsolatedEntities.APP, values});

        expect(spyOnHandleEntityRecords).toHaveBeenCalledWith({
            fieldName: 'version_number',
            operator: operateAppRecord,
            findMatchingRecordBy: isRecordAppEqualToRaw,
            rawValues: [
                {
                    build_number: 'build-11y',
                    created_at: 1,
                    version_number: 'version-11',
                },
            ],
            tableName: 'app',
        });
    });

    it('=> HandleGlobal: should write to GLOBAL entity', async () => {
        expect.assertions(2);

        const defaultDB = await DatabaseManager.getDefaultDatabase();
        expect(defaultDB).toBeTruthy();

        const spyOnHandleEntityRecords = jest.spyOn(DataOperator as any, 'handleEntityRecords');
        const values: RawGlobal[] = [{name: 'global-1-name', value: 'global-1-value'}];

        await DataOperator.handleIsolatedEntity({tableName: IsolatedEntities.GLOBAL, values});

        expect(spyOnHandleEntityRecords).toHaveBeenCalledWith({
            findMatchingRecordBy: isRecordGlobalEqualToRaw,
            fieldName: 'name',
            operator: operateGlobalRecord,
            rawValues: values,
            tableName: 'global',
        });
    });

    it('=> HandleServers: should write to SERVERS entity', async () => {
        expect.assertions(2);

        const defaultDB = await DatabaseManager.getDefaultDatabase();
        expect(defaultDB).toBeTruthy();

        const spyOnHandleEntityRecords = jest.spyOn(DataOperator as any, 'handleEntityRecords');
        const values: RawServers[] = [
            {
                db_path: 'server.db',
                display_name: 'community',
                mention_count: 0,
                unread_count: 0,
                url: 'https://community.mattermost.com',
            },
        ];
        await DataOperator.handleIsolatedEntity({tableName: IsolatedEntities.SERVERS, values});

        expect(spyOnHandleEntityRecords).toHaveBeenCalledWith({
            fieldName: 'url',
            operator: operateServersRecord,
            findMatchingRecordBy: isRecordServerEqualToRaw,
            rawValues: [
                {
                    db_path: 'server.db',
                    display_name: 'community',
                    mention_count: 0,
                    unread_count: 0,
                    url: 'https://community.mattermost.com',
                },
            ],
            tableName: 'servers',
        });
    });

    it('=> HandleRole: should write to ROLE entity', async () => {
        expect.assertions(2);

        const database = await createConnection(true);
        expect(database).toBeTruthy();

        const spyOnHandleEntityRecords = jest.spyOn(DataOperator as any, 'handleEntityRecords');
        const values: RawRole[] = [
            {
                id: 'custom-emoji-id-1',
                name: 'custom-emoji-1',
                permissions: ['custom-emoji-1'],
            },
        ];

        await DataOperator.handleIsolatedEntity({
            tableName: IsolatedEntities.ROLE,
            values,
        });

        expect(spyOnHandleEntityRecords).toHaveBeenCalledWith({
            fieldName: 'id',
            operator: operateRoleRecord,
            findMatchingRecordBy: isRecordRoleEqualToRaw,
            rawValues: [
                {
                    id: 'custom-emoji-id-1',
                    name: 'custom-emoji-1',
                    permissions: ['custom-emoji-1'],
                },
            ],
            tableName: 'Role',
        });
    });

    it('=> HandleSystem: should write to SYSTEM entity', async () => {
        expect.assertions(2);

        const database = await createConnection(true);
        expect(database).toBeTruthy();

        const spyOnHandleEntityRecords = jest.spyOn(DataOperator as any, 'handleEntityRecords');
        const values = [{id: 'system-id-1', name: 'system-1', value: 'system-1'}];
        await DataOperator.handleIsolatedEntity({tableName: IsolatedEntities.SYSTEM, values});

        expect(spyOnHandleEntityRecords).toHaveBeenCalledWith({
            findMatchingRecordBy: isRecordSystemEqualToRaw,
            fieldName: 'id',
            operator: operateSystemRecord,
            rawValues: values,
            tableName: 'System',
        });
    });

    it('=> HandleTermsOfService: should write to TERMS_OF_SERVICE entity', async () => {
        expect.assertions(2);

        const database = await createConnection(true);
        expect(database).toBeTruthy();

        const spyOnHandleEntityRecords = jest.spyOn(DataOperator as any, 'handleEntityRecords');

        const values: RawTermsOfService[] = [
            {
                id: 'tos-1',
                accepted_at: 1,
                create_at: 1613667352029,
                user_id: 'user1613667352029',
                text: '',
            },
        ];

        await DataOperator.handleIsolatedEntity({
            tableName: IsolatedEntities.TERMS_OF_SERVICE,
            values,
        });

        expect(spyOnHandleEntityRecords).toHaveBeenCalledWith({
            findMatchingRecordBy: isRecordTermsOfServiceEqualToRaw,
            fieldName: 'id',
            operator: operateTermsOfServiceRecord,
            rawValues: values,
            tableName: 'TermsOfService',
        });
    });

    it('=> No table name: should not call executeInDatabase if tableName is invalid', async () => {
        expect.assertions(2);

        const defaultDB = await DatabaseManager.getDefaultDatabase();
        expect(defaultDB).toBeTruthy();

        await expect(
            DataOperator.handleIsolatedEntity({
                // eslint-disable-next-line @typescript-eslint/ban-ts-comment
                // @ts-ignore
                tableName: 'INVALID_TABLE_NAME',
                // eslint-disable-next-line @typescript-eslint/ban-ts-comment
                // @ts-ignore
                values: [{id: 'tos-1', accepted_at: 1}],
            }),
        ).rejects.toThrow(DataOperatorException);
    });

    it('=> HandleReactions: should write to both Reactions and CustomEmoji entities', async () => {
        expect.assertions(3);

        const database = await createConnection(true);
        expect(database).toBeTruthy();

        const spyOnPrepareRecords = jest.spyOn(DataOperator as any, 'prepareRecords');
        const spyOnBatchOperation = jest.spyOn(DataOperator as any, 'batchOperations');

        await DataOperator.handleReactions({
            reactions: [
                {
                    create_at: 1608263728086,
                    delete_at: 0,
                    emoji_name: 'p4p1',
                    post_id: '4r9jmr7eqt8dxq3f9woypzurry',
                    update_at: 1608263728077,
                    user_id: 'ooumoqgq3bfiijzwbn8badznwc',
                },
            ],
            prepareRowsOnly: false,
        });

        // Called twice:  Once for Reaction record and once for CustomEmoji record
        expect(spyOnPrepareRecords).toHaveBeenCalledTimes(2);

        // Only one batch operation for both entities
        expect(spyOnBatchOperation).toHaveBeenCalledTimes(1);
    });

    it('=> HandleDraft: should write to the Draft entity', async () => {
        expect.assertions(2);

        const database = await createConnection(true);
        expect(database).toBeTruthy();

        const spyOnHandleEntityRecords = jest.spyOn(DataOperator as any, 'handleEntityRecords');
        const values = [
            {
                channel_id: '4r9jmr7eqt8dxq3f9woypzurrychannelid',
                files: [
                    {
                        user_id: 'user_id',
                        post_id: 'post_id',
                        create_at: 123,
                        update_at: 456,
                        delete_at: 789,
                        name: 'an_image',
                        extension: 'jpg',
                        size: 10,
                        mime_type: 'image',
                        width: 10,
                        height: 10,
                        has_preview_image: false,
                        clientId: 'clientId',
                    },
                ],
                message: 'test draft message for post',
                root_id: '',
            },
        ];

        await DataOperator.handleDraft(values);

        expect(spyOnHandleEntityRecords).toHaveBeenCalledWith({
            findMatchingRecordBy: isRecordDraftEqualToRaw,
            fieldName: 'channel_id',
            operator: operateDraftRecord,
            rawValues: values,
            tableName: 'Draft',
        });
    });

    it('=> HandleFiles: should write to File entity', async () => {
        expect.assertions(3);

        const database = await createConnection(true);
        expect(database).toBeTruthy();

        const spyOnPrepareRecords = jest.spyOn(DataOperator as any, 'prepareRecords');
        const spyOnBatchOperation = jest.spyOn(DataOperator as any, 'batchOperations');

        // eslint-disable-next-line @typescript-eslint/ban-ts-comment
        // @ts-ignore
        await DataOperator.handleFiles({
            files: [
                {
                    user_id: 'user_id',
                    post_id: 'post_id',
                    create_at: 12345,
                    update_at: 456,
                    delete_at: 789,
                    name: 'an_image',
                    extension: 'jpg',
                    size: 10,
                    mime_type: 'image',
                    width: 10,
                    height: 10,
                    has_preview_image: false,
                },
            ],
            prepareRowsOnly: false,
        });

        expect(spyOnPrepareRecords).toHaveBeenCalledTimes(1);
        expect(spyOnBatchOperation).toHaveBeenCalledTimes(1);
    });

    it('=> HandlePosts: should write to Post and its sub-child entities', async () => {
        expect.assertions(12);

        const posts = [
            {
                id: '8swgtrrdiff89jnsiwiip3y1eoe',
                create_at: 1596032651747,
                update_at: 1596032651747,
                edit_at: 0,
                delete_at: 0,
                is_pinned: false,
                user_id: 'q3mzxua9zjfczqakxdkowc6u6yy',
                channel_id: 'xxoq1p6bqg7dkxb3kj1mcjoungw',
                root_id: '',
                parent_id: 'ps81iqbddesfby8jayz7owg4yypoo',
                original_id: '',
                message: "I'll second these kudos!  Thanks m!",
                type: '',
                props: {},
                hashtags: '',
                pending_post_id: '',
                reply_count: 4,
                last_reply_at: 0,
                participants: null,
                metadata: {
                    images: {
                        'https://community-release.mattermost.com/api/v4/image?url=https%3A%2F%2Favatars1.githubusercontent.com%2Fu%2F6913320%3Fs%3D400%26v%3D4': {
                            width: 400,
                            height: 400,
                            format: 'png',
                            frame_count: 0,
                        },
                    },
                    reactions: [
                        {
                            user_id: 'njic1w1k5inefp848jwk6oukio',
                            post_id: 'a7ebyw883trm884p1qcgt8yw4a',
                            emoji_name: 'clap',
                            create_at: 1608252965442,
                            update_at: 1608252965442,
                            delete_at: 0,
                        },
                    ],
                    embeds: [
                        {
                            type: 'opengraph',
                            url:
                'https://github.com/mickmister/mattermost-plugin-default-theme',
                            data: {
                                type: 'object',
                                url:
                  'https://github.com/mickmister/mattermost-plugin-default-theme',
                                title: 'mickmister/mattermost-plugin-default-theme',
                                description:
                  'Contribute to mickmister/mattermost-plugin-default-theme development by creating an account on GitHub.',
                                determiner: '',
                                site_name: 'GitHub',
                                locale: '',
                                locales_alternate: null,
                                images: [
                                    {
                                        url: '',
                                        secure_url:
                      'https://community-release.mattermost.com/api/v4/image?url=https%3A%2F%2Favatars1.githubusercontent.com%2Fu%2F6913320%3Fs%3D400%26v%3D4',
                                        type: '',
                                        width: 0,
                                        height: 0,
                                    },
                                ],
                                audios: null,
                                videos: null,
                            },
                        },
                    ],
                    emojis: [
                        {
                            id: 'dgwyadacdbbwjc8t357h6hwsrh',
                            create_at: 1502389307432,
                            update_at: 1502389307432,
                            delete_at: 0,
                            creator_id: 'x6sdh1ok1tyd9f4dgq4ybw839a',
                            name: 'thanks',
                        },
                    ],
                    files: [
                        {
                            id: 'f1oxe5rtepfs7n3zifb4sso7po',
                            user_id: '89ertha8xpfsumpucqppy5knao',
                            post_id: 'a7ebyw883trm884p1qcgt8yw4a',
                            create_at: 1608270920357,
                            update_at: 1608270920357,
                            delete_at: 0,
                            name: '4qtwrg.jpg',
                            extension: 'jpg',
                            size: 89208,
                            mime_type: 'image/jpeg',
                            width: 500,
                            height: 656,
                            has_preview_image: true,
                            mini_preview:
                '/9j/2wCEAAMCAgMCAgMDAwMEAwMEBQgFBQQEBQoHBwYIDAoMDAsKCwsNDhIQDQ4RDgsLEBYQERMUFRUVDA8XGBYUGBIUFRQBAwQEBQQFCQUFCRQNCw0UFBQUFBQUFBQUFBQUFBQUFBQUFBQUFBQUFBQUFBQUFBQUFBQUFBQUFBQUFBQUFBQUFP/AABEIABAAEAMBIgACEQEDEQH/xAGiAAABBQEBAQEBAQAAAAAAAAAAAQIDBAUGBwgJCgsQAAIBAwMCBAMFBQQEAAABfQECAwAEEQUSITFBBhNRYQcicRQygZGhCCNCscEVUtHwJDNicoIJChYXGBkaJSYnKCkqNDU2Nzg5OkNERUZHSElKU1RVVldYWVpjZGVmZ2hpanN0dXZ3eHl6g4SFhoeIiYqSk5SVlpeYmZqio6Slpqeoqaqys7S1tre4ubrCw8TFxsfIycrS09TV1tfY2drh4uPk5ebn6Onq8fLz9PX29/j5+gEAAwEBAQEBAQEBAQAAAAAAAAECAwQFBgcICQoLEQACAQIEBAMEBwUEBAABAncAAQIDEQQFITEGEkFRB2FxEyIygQgUQpGhscEJIzNS8BVictEKFiQ04SXxFxgZGiYnKCkqNTY3ODk6Q0RFRkdISUpTVFVWV1hZWmNkZWZnaGlqc3R1dnd4eXqCg4SFhoeIiYqSk5SVlpeYmZqio6Slpqeoqaqys7S1tre4ubrCw8TFxsfIycrS09TV1tfY2dri4+Tl5ufo6ery8/T19vf4+fr/2gAMAwEAAhEDEQA/AN/T/iZp+pX15FpUmnwLbXtpJpyy2sQLw8CcBXA+bksCDnHGOaf4W+P3xIshbQ6loB8RrbK11f3FpbBFW3ZwiFGHB2kr25BIOeCPPbX4S3407T7rTdDfxFNIpDyRaw9lsB4OECHGR15yO4GK6fRPhR4sGmSnxAs8NgchNOjvDPsjz8qSHA37cDk5JPPFdlOpTdPlcVt/Ku1lrvr17b67EPnjrH8/626H/9k=',
                        },
                    ],
                },
            },
            {
                id: '8fcnk3p1jt8mmkaprgajoxz115a',
                create_at: 1596104683748,
                update_at: 1596104683748,
                edit_at: 0,
                delete_at: 0,
                is_pinned: false,
                user_id: 'hy5sq51sebfh58ktrce5ijtcwyy',
                channel_id: 'xxoq1p6bqg7dkxb3kj1mcjoungw',
                root_id: '8swgtrrdiff89jnsiwiip3y1eoe',
                parent_id: '',
                original_id: '',
                message: 'a added to the channel by j.',
                type: 'system_add_to_channel',
                props: {
                    addedUserId: 'z89qsntet7bimd3xddfu7u9ncdaxc',
                    addedUsername: 'a',
                    userId: 'hy5sdfdfq51sebfh58ktrce5ijtcwy',
                    username: 'j',
                },
                hashtags: '',
                pending_post_id: '',
                reply_count: 0,
                last_reply_at: 0,
                participants: null,
                metadata: {},
            },
            {
                id: '3y3w3a6gkbg73bnj3xund9o5ic',
                create_at: 1596277483749,
                update_at: 1596277483749,
                edit_at: 0,
                delete_at: 0,
                is_pinned: false,
                user_id: '44ud4m9tqwby3mphzzdwm7h31sr',
                channel_id: 'xxoq1p6bqg7dkxb3kj1mcjoungw',
                root_id: '8swgtrrdiff89jnsiwiip3y1eoe',
                parent_id: 'ps81iqbwesfby8jayz7owg4yypo',
                original_id: '',
                message: 'Great work M!',
                type: '',
                props: {},
                hashtags: '',
                pending_post_id: '',
                reply_count: 4,
                last_reply_at: 0,
                participants: null,
                metadata: {},
            },
        ];

        const spyOnHandleFiles = jest.spyOn(DataOperator as any, 'handleFiles');
        const spyOnHandlePostMetadata = jest.spyOn(DataOperator as any, 'handlePostMetadata');
        const spyOnHandleReactions = jest.spyOn(DataOperator as any, 'handleReactions');
        const spyOnHandleCustomEmojis = jest.spyOn(DataOperator as any, 'handleIsolatedEntity');
        const spyOnHandlePostsInThread = jest.spyOn(DataOperator as any, 'handlePostsInThread');
        const spyOnHandlePostsInChannel = jest.spyOn(DataOperator as any, 'handlePostsInChannel');

        await createConnection(true);

        // handlePosts will in turn call handlePostsInThread
        await DataOperator.handlePosts({
            orders: [
                '8swgtrrdiff89jnsiwiip3y1eoe',
                '8fcnk3p1jt8mmkaprgajoxz115a',
                '3y3w3a6gkbg73bnj3xund9o5ic',
            ],
            values: posts,
            previousPostId: '',
        });

        expect(spyOnHandleReactions).toHaveBeenCalledTimes(1);
        expect(spyOnHandleReactions).toHaveBeenCalledWith({
            reactions: [
                {
                    user_id: 'njic1w1k5inefp848jwk6oukio',
                    post_id: 'a7ebyw883trm884p1qcgt8yw4a',
                    emoji_name: 'clap',
                    create_at: 1608252965442,
                    update_at: 1608252965442,
                    delete_at: 0,
                },
            ],
            prepareRowsOnly: true,
        });

        expect(spyOnHandleFiles).toHaveBeenCalledTimes(1);
        expect(spyOnHandleFiles).toHaveBeenCalledWith({
            files: [
                {
                    id: 'f1oxe5rtepfs7n3zifb4sso7po',
                    user_id: '89ertha8xpfsumpucqppy5knao',
                    post_id: 'a7ebyw883trm884p1qcgt8yw4a',
                    create_at: 1608270920357,
                    update_at: 1608270920357,
                    delete_at: 0,
                    name: '4qtwrg.jpg',
                    extension: 'jpg',
                    size: 89208,
                    mime_type: 'image/jpeg',
                    width: 500,
                    height: 656,
                    has_preview_image: true,
                    mini_preview:
            '/9j/2wCEAAMCAgMCAgMDAwMEAwMEBQgFBQQEBQoHBwYIDAoMDAsKCwsNDhIQDQ4RDgsLEBYQERMUFRUVDA8XGBYUGBIUFRQBAwQEBQQFCQUFCRQNCw0UFBQUFBQUFBQUFBQUFBQUFBQUFBQUFBQUFBQUFBQUFBQUFBQUFBQUFBQUFBQUFBQUFP/AABEIABAAEAMBIgACEQEDEQH/xAGiAAABBQEBAQEBAQAAAAAAAAAAAQIDBAUGBwgJCgsQAAIBAwMCBAMFBQQEAAABfQECAwAEEQUSITFBBhNRYQcicRQygZGhCCNCscEVUtHwJDNicoIJChYXGBkaJSYnKCkqNDU2Nzg5OkNERUZHSElKU1RVVldYWVpjZGVmZ2hpanN0dXZ3eHl6g4SFhoeIiYqSk5SVlpeYmZqio6Slpqeoqaqys7S1tre4ubrCw8TFxsfIycrS09TV1tfY2drh4uPk5ebn6Onq8fLz9PX29/j5+gEAAwEBAQEBAQEBAQAAAAAAAAECAwQFBgcICQoLEQACAQIEBAMEBwUEBAABAncAAQIDEQQFITEGEkFRB2FxEyIygQgUQpGhscEJIzNS8BVictEKFiQ04SXxFxgZGiYnKCkqNTY3ODk6Q0RFRkdISUpTVFVWV1hZWmNkZWZnaGlqc3R1dnd4eXqCg4SFhoeIiYqSk5SVlpeYmZqio6Slpqeoqaqys7S1tre4ubrCw8TFxsfIycrS09TV1tfY2dri4+Tl5ufo6ery8/T19vf4+fr/2gAMAwEAAhEDEQA/AN/T/iZp+pX15FpUmnwLbXtpJpyy2sQLw8CcBXA+bksCDnHGOaf4W+P3xIshbQ6loB8RrbK11f3FpbBFW3ZwiFGHB2kr25BIOeCPPbX4S3407T7rTdDfxFNIpDyRaw9lsB4OECHGR15yO4GK6fRPhR4sGmSnxAs8NgchNOjvDPsjz8qSHA37cDk5JPPFdlOpTdPlcVt/Ku1lrvr17b67EPnjrH8/626H/9k=',
                },
            ],
            prepareRowsOnly: true,
        });

        expect(spyOnHandlePostMetadata).toHaveBeenCalledTimes(1);
        expect(spyOnHandlePostMetadata).toHaveBeenCalledWith({
            embeds: [
                {
                    embed: [
                        {
                            type: 'opengraph',
                            url: 'https://github.com/mickmister/mattermost-plugin-default-theme',
                            data: {
                                type: 'object',
                                url: 'https://github.com/mickmister/mattermost-plugin-default-theme',
                                title: 'mickmister/mattermost-plugin-default-theme',
                                description: 'Contribute to mickmister/mattermost-plugin-default-theme development by creating an account on GitHub.',
                                determiner: '',
                                site_name: 'GitHub',
                                locale: '',
                                locales_alternate: null,
                                images: [
                                    {
                                        url: '',
                                        secure_url: 'https://community-release.mattermost.com/api/v4/image?url=https%3A%2F%2Favatars1.githubusercontent.com%2Fu%2F6913320%3Fs%3D400%26v%3D4',
                                        type: '',
                                        width: 0,
                                        height: 0,
                                    },
                                ],
                                audios: null,
                                videos: null,
                            },
                        },
                    ],
                    postId: '8swgtrrdiff89jnsiwiip3y1eoe',
                },
            ],
            images: [
                {
                    images: {
                        'https://community-release.mattermost.com/api/v4/image?url=https%3A%2F%2Favatars1.githubusercontent.com%2Fu%2F6913320%3Fs%3D400%26v%3D4': {
                            width: 400,
                            height: 400,
                            format: 'png',
                            frame_count: 0,
                        },
                    },
                    postId: '8swgtrrdiff89jnsiwiip3y1eoe',
                },
            ],
            prepareRowsOnly: true,
        });

        expect(spyOnHandleCustomEmojis).toHaveBeenCalledTimes(1);
        expect(spyOnHandleCustomEmojis).toHaveBeenCalledWith({
            tableName: 'CustomEmoji',
            values: [
                {
                    id: 'dgwyadacdbbwjc8t357h6hwsrh',
                    create_at: 1502389307432,
                    update_at: 1502389307432,
                    delete_at: 0,
                    creator_id: 'x6sdh1ok1tyd9f4dgq4ybw839a',
                    name: 'thanks',
                },
            ],
        });

        expect(spyOnHandlePostsInThread).toHaveBeenCalledTimes(1);
        expect(spyOnHandlePostsInThread).toHaveBeenCalledWith([
            {earliest: 1596032651747, post_id: '8swgtrrdiff89jnsiwiip3y1eoe'},
        ]);

        expect(spyOnHandlePostsInChannel).toHaveBeenCalledTimes(1);
        expect(spyOnHandlePostsInChannel).toHaveBeenCalledWith(posts.slice(0, 3));
    });

    it('=> HandleUsers: should write to User entity', async () => {
        expect.assertions(2);

        const users = [
            {
                id: '9ciscaqbrpd6d8s68k76xb9bte',
                create_at: 1599457495881,
                update_at: 1607683720173,
                delete_at: 0,
                username: 'a.l',
                auth_service: 'saml',
                email: 'a.l@mattermost.com',
                email_verified: true,
                is_bot: false,
                nickname: '',
                first_name: 'A',
                last_name: 'L',
                position: 'Mobile Engineer',
                roles: 'system_user',
                props: {},
                notify_props: {
                    desktop: 'all',
                    desktop_sound: true,
                    email: true,
                    first_name: true,
                    mention_keys: '',
                    push: 'mention',
                    channel: true,
                    auto_responder_active: false,
                    auto_responder_message:
              'Hello, I am out of office and unable to respond to messages.',
                    comments: 'never',
                    desktop_notification_sound: 'Hello',
                    push_status: 'online',
                },
                last_password_update: 1604323112537,
                last_picture_update: 1604686302260,
                locale: 'en',
                timezone: {
                    automaticTimezone: 'Indian/Mauritius',
                    manualTimezone: '',
                    useAutomaticTimezone: true,
                },
            },
        ];

        const spyOnExecuteInDatabase = jest.spyOn(
        DataOperator as any,
        'executeInDatabase',
        );

        await createConnection(true);

        await DataOperator.handleUsers(users);

        expect(spyOnExecuteInDatabase).toHaveBeenCalledTimes(1);
        expect(spyOnExecuteInDatabase).toHaveBeenCalledWith({
            createRaws: [
                {
                    raw: {
                        id: '9ciscaqbrpd6d8s68k76xb9bte',
                        create_at: 1599457495881,
                        update_at: 1607683720173,
                        delete_at: 0,
                        username: 'a.l',
                        auth_service: 'saml',
                        email: 'a.l@mattermost.com',
                        email_verified: true,
                        is_bot: false,
                        nickname: '',
                        first_name: 'A',
                        last_name: 'L',
                        position: 'Mobile Engineer',
                        roles: 'system_user',
                        props: {},
                        notify_props: {
                            desktop: 'all',
                            desktop_sound: true,
                            email: true,
                            first_name: true,
                            mention_keys: '',
                            push: 'mention',
                            channel: true,
                            auto_responder_active: false,
                            auto_responder_message:
                  'Hello, I am out of office and unable to respond to messages.',
                            comments: 'never',
                            desktop_notification_sound: 'Hello',
                            push_status: 'online',
                        },
                        last_password_update: 1604323112537,
                        last_picture_update: 1604686302260,
                        locale: 'en',
                        timezone: {
                            automaticTimezone: 'Indian/Mauritius',
                            manualTimezone: '',
                            useAutomaticTimezone: true,
                        },
                    },
                },
            ],
            tableName: 'User',
            updateRaws: [],
            recordOperator: operateUserRecord,
        });
    });

    it('=> HandlePreferences: should write to PREFERENCE entity', async () => {
        expect.assertions(2);

        const preferences = [
            {
                user_id: '9ciscaqbrpd6d8s68k76xb9bte',
                category: 'group_channel_show',
                name: 'qj91hepgjfn6xr4acm5xzd8zoc',
                value: 'true',
            },
            {
                user_id: '9ciscaqbrpd6d8s68k76xb9bte',
                category: 'notifications',
                name: 'email_interval',
                value: '30',
            },
            {
                user_id: '9ciscaqbrpd6d8s68k76xb9bte',
                category: 'theme',
                name: '',
                value:
          '{"awayIndicator":"#c1b966","buttonBg":"#4cbba4","buttonColor":"#ffffff","centerChannelBg":"#2f3e4e","centerChannelColor":"#dddddd","codeTheme":"solarized-dark","dndIndicator":"#e81023","errorTextColor":"#ff6461","image":"/static/files/0b8d56c39baf992e5e4c58d74fde0fd6.png","linkColor":"#a4ffeb","mentionBg":"#b74a4a","mentionColor":"#ffffff","mentionHighlightBg":"#984063","mentionHighlightLink":"#a4ffeb","newMessageSeparator":"#5de5da","onlineIndicator":"#65dcc8","sidebarBg":"#1b2c3e","sidebarHeaderBg":"#1b2c3e","sidebarHeaderTextColor":"#ffffff","sidebarText":"#ffffff","sidebarTextActiveBorder":"#66b9a7","sidebarTextActiveColor":"#ffffff","sidebarTextHoverBg":"#4a5664","sidebarUnreadText":"#ffffff","type":"Mattermost Dark"}',
            },
            {
                user_id: '9ciscaqbrpd6d8s68k76xb9bte',
                category: 'tutorial_step',
                name: '9ciscaqbrpd6d8s68k76xb9bte',
                value: '2',
            },
        ];

        const spyOnExecuteInDatabase = jest.spyOn(DataOperator as any, 'executeInDatabase');

        await createConnection(true);

        await DataOperator.handlePreferences(preferences);

        expect(spyOnExecuteInDatabase).toHaveBeenCalledTimes(1);
        expect(spyOnExecuteInDatabase).toHaveBeenCalledWith({
            createRaws: [
                {
                    raw: {
                        user_id: '9ciscaqbrpd6d8s68k76xb9bte',
                        category: 'group_channel_show',
                        name: 'qj91hepgjfn6xr4acm5xzd8zoc',
                        value: 'true',
                    },
                },
                {
                    raw: {
                        user_id: '9ciscaqbrpd6d8s68k76xb9bte',
                        category: 'notifications',
                        name: 'email_interval',
                        value: '30',
                    },
                },
                {
                    raw: {
                        user_id: '9ciscaqbrpd6d8s68k76xb9bte',
                        category: 'theme',
                        name: '',
                        value:
                  '{"awayIndicator":"#c1b966","buttonBg":"#4cbba4","buttonColor":"#ffffff","centerChannelBg":"#2f3e4e","centerChannelColor":"#dddddd","codeTheme":"solarized-dark","dndIndicator":"#e81023","errorTextColor":"#ff6461","image":"/static/files/0b8d56c39baf992e5e4c58d74fde0fd6.png","linkColor":"#a4ffeb","mentionBg":"#b74a4a","mentionColor":"#ffffff","mentionHighlightBg":"#984063","mentionHighlightLink":"#a4ffeb","newMessageSeparator":"#5de5da","onlineIndicator":"#65dcc8","sidebarBg":"#1b2c3e","sidebarHeaderBg":"#1b2c3e","sidebarHeaderTextColor":"#ffffff","sidebarText":"#ffffff","sidebarTextActiveBorder":"#66b9a7","sidebarTextActiveColor":"#ffffff","sidebarTextHoverBg":"#4a5664","sidebarUnreadText":"#ffffff","type":"Mattermost Dark"}',
                    },
                },
                {
                    raw: {
                        user_id: '9ciscaqbrpd6d8s68k76xb9bte',
                        category: 'tutorial_step',
                        name: '9ciscaqbrpd6d8s68k76xb9bte',
                        value: '2',
                    },
                },
            ],
            tableName: 'Preference',
            updateRaws: [],
            recordOperator: operatePreferenceRecord,
        });
    });

    it('=> HandleTeamMemberships: should write to TEAM_MEMBERSHIP entity', async () => {
        expect.assertions(2);

        const teamMembership = [
            {
                team_id: 'a',
                user_id: 'ab',
                roles: '3ngdqe1e7tfcbmam4qgnxp91bw',
                delete_at: 0,
                scheme_guest: false,
                scheme_user: true,
                scheme_admin: false,
                explicit_roles: '',
            },
        ];

        const spyOnExecuteInDatabase = jest.spyOn(
        DataOperator as any,
        'executeInDatabase',
        );

        await createConnection(true);

        await DataOperator.handleTeamMemberships(teamMembership);

        expect(spyOnExecuteInDatabase).toHaveBeenCalledTimes(1);
        expect(spyOnExecuteInDatabase).toHaveBeenCalledWith({
            createRaws: [
                {
                    raw: {
                        team_id: 'a',
                        user_id: 'ab',
                        roles: '3ngdqe1e7tfcbmam4qgnxp91bw',
                        delete_at: 0,
                        scheme_guest: false,
                        scheme_user: true,
                        scheme_admin: false,
                        explicit_roles: '',
                    },
                },
            ],
            tableName: 'TeamMembership',
            updateRaws: [],
            recordOperator: operateTeamMembershipRecord,
        });
    });

    it('=> HandleCustomEmojis: should write to CUSTOM_EMOJI entity', async () => {
        expect.assertions(2);
        const emojis = [
            {
                id: 'i',
                create_at: 1580913641769,
                update_at: 1580913641769,
                delete_at: 0,
                creator_id: '4cprpki7ri81mbx8efixcsb8jo',
                name: 'boomI',
            },
        ];

        const spyOnExecuteInDatabase = jest.spyOn(
        DataOperator as any,
        'executeInDatabase',
        );

        await createConnection(true);

        await DataOperator.handleIsolatedEntity({
            tableName: IsolatedEntities.CUSTOM_EMOJI,
            values: emojis,
        });

        expect(spyOnExecuteInDatabase).toHaveBeenCalledTimes(1);
        expect(spyOnExecuteInDatabase).toHaveBeenCalledWith({
            createRaws: [
                {
                    raw: {
                        id: 'i',
                        create_at: 1580913641769,
                        update_at: 1580913641769,
                        delete_at: 0,
                        creator_id: '4cprpki7ri81mbx8efixcsb8jo',
                        name: 'boomI',
                    },
                },
            ],
            tableName: 'CustomEmoji',
            updateRaws: [],
            recordOperator: operateCustomEmojiRecord,
        });
    });

    it('=> HandleGroupMembership: should write to GROUP_MEMBERSHIP entity', async () => {
        expect.assertions(2);
        const groupMemberships = [
            {
                user_id: 'u4cprpki7ri81mbx8efixcsb8jo',
                group_id: 'g4cprpki7ri81mbx8efixcsb8jo',
            },
        ];

        const spyOnExecuteInDatabase = jest.spyOn(DataOperator as any, 'executeInDatabase');

        await createConnection(true);

        await DataOperator.handleGroupMembership(groupMemberships);

        expect(spyOnExecuteInDatabase).toHaveBeenCalledTimes(1);
        expect(spyOnExecuteInDatabase).toHaveBeenCalledWith({
            createRaws: [
                {
                    raw: {
                        user_id: 'u4cprpki7ri81mbx8efixcsb8jo',
                        group_id: 'g4cprpki7ri81mbx8efixcsb8jo',
                    },
                },
            ],
            tableName: 'GroupMembership',
            updateRaws: [],
            recordOperator: operateGroupMembershipRecord,
        });
    });

    it('=> HandleChannelMembership: should write to CHANNEL_MEMBERSHIP entity', async () => {
        expect.assertions(2);
        const channelMemberships = [
            {
                channel_id: '17bfnb1uwb8epewp4q3x3rx9go',
                user_id: '9ciscaqbrpd6d8s68k76xb9bte',
                roles: 'wqyby5r5pinxxdqhoaomtacdhc',
                last_viewed_at: 1613667352029,
                msg_count: 3864,
                mention_count: 0,
                notify_props: {
                    desktop: 'default',
                    email: 'default',
                    ignore_channel_mentions: 'default',
                    mark_unread: 'mention',
                    push: 'default',
                },
                last_update_at: 1613667352029,
                scheme_guest: false,
                scheme_user: true,
                scheme_admin: false,
                explicit_roles: '',
            },
            {
                channel_id: '1yw6gxfr4bn1jbyp9nr7d53yew',
                user_id: '9ciscaqbrpd6d8s68k76xb9bte',
                roles: 'channel_user',
                last_viewed_at: 1615300540549,
                msg_count: 16,
                mention_count: 0,
                notify_props: {
                    desktop: 'default',
                    email: 'default',
                    ignore_channel_mentions: 'default',
                    mark_unread: 'all',
                    push: 'default',
                },
                last_update_at: 1615300540549,
                scheme_guest: false,
                scheme_user: true,
                scheme_admin: false,
                explicit_roles: '',
            },
        ];

        const spyOnExecuteInDatabase = jest.spyOn(DataOperator as any, 'executeInDatabase');

        await createConnection(true);

        await DataOperator.handleChannelMembership(channelMemberships);

        expect(spyOnExecuteInDatabase).toHaveBeenCalledTimes(1);
        expect(spyOnExecuteInDatabase).toHaveBeenCalledWith({
            createRaws: [
                {
                    raw: {
                        channel_id: '17bfnb1uwb8epewp4q3x3rx9go',
                        user_id: '9ciscaqbrpd6d8s68k76xb9bte',
                        roles: 'wqyby5r5pinxxdqhoaomtacdhc',
                        last_viewed_at: 1613667352029,
                        msg_count: 3864,
                        mention_count: 0,
                        notify_props: {
                            desktop: 'default',
                            email: 'default',
                            ignore_channel_mentions: 'default',
                            mark_unread: 'mention',
                            push: 'default',
                        },
                        last_update_at: 1613667352029,
                        scheme_guest: false,
                        scheme_user: true,
                        scheme_admin: false,
                        explicit_roles: '',
                    },
                },
                {
                    raw: {
                        channel_id: '1yw6gxfr4bn1jbyp9nr7d53yew',
                        user_id: '9ciscaqbrpd6d8s68k76xb9bte',
                        roles: 'channel_user',
                        last_viewed_at: 1615300540549,
                        msg_count: 16,
                        mention_count: 0,
                        notify_props: {
                            desktop: 'default',
                            email: 'default',
                            ignore_channel_mentions: 'default',
                            mark_unread: 'all',
                            push: 'default',
                        },
                        last_update_at: 1615300540549,
                        scheme_guest: false,
                        scheme_user: true,
                        scheme_admin: false,
                        explicit_roles: '',
                    },
                },
            ],
            tableName: 'ChannelMembership',
            updateRaws: [],
            recordOperator: operateChannelMembershipRecord,
        });
    });

    it('=> HandleGroup: should write to GROUP entity', async () => {
        expect.assertions(2);

        const spyOnExecuteInDatabase = jest.spyOn(
        DataOperator as any,
        'executeInDatabase',
        );

        await createConnection(true);

        await DataOperator.handleGroup([
            {
                id: 'id_groupdfjdlfkjdkfdsf',
                name: 'mobile_team',
                display_name: 'mobile team',
                description: '',
                source: '',
                remote_id: '',
                create_at: 0,
                update_at: 0,
                delete_at: 0,
                has_syncables: true,
            },
        ]);

        expect(spyOnExecuteInDatabase).toHaveBeenCalledTimes(1);
        expect(spyOnExecuteInDatabase).toHaveBeenCalledWith({
            createRaws: [
                {
                    raw: {
                        id: 'id_groupdfjdlfkjdkfdsf',
                        name: 'mobile_team',
                        display_name: 'mobile team',
                        description: '',
                        source: '',
                        remote_id: '',
                        create_at: 0,
                        update_at: 0,
                        delete_at: 0,
                        has_syncables: true,
                    },
                },
            ],
            tableName: 'Group',
            updateRaws: [],
            recordOperator: operateGroupRecord,
        });
    });

    it('=> HandleGroupsInTeam: should write to GROUPS_IN_TEAM entity', async () => {
        expect.assertions(2);

        const spyOnExecuteInDatabase = jest.spyOn(DataOperator as any, 'executeInDatabase');

        await createConnection(true);

        await DataOperator.handleGroupsInTeam([
            {
                team_id: 'team_899',
                team_display_name: '',
                team_type: '',
                group_id: 'group_id89',
                auto_add: true,
                create_at: 0,
                delete_at: 0,
                update_at: 0,
            },
        ]);

        expect(spyOnExecuteInDatabase).toHaveBeenCalledTimes(1);
        expect(spyOnExecuteInDatabase).toHaveBeenCalledWith({
            createRaws: [
                {
                    raw: {
                        team_id: 'team_899',
                        team_display_name: '',
                        team_type: '',
                        group_id: 'group_id89',
                        auto_add: true,
                        create_at: 0,
                        delete_at: 0,
                        update_at: 0,
                    },
                },
            ],
            tableName: 'GroupsInTeam',
            updateRaws: [],
            recordOperator: operateGroupsInTeamRecord,
        });
    });

    it('=> HandleGroupsInChannel: should write to GROUPS_IN_CHANNEL entity', async () => {
        expect.assertions(2);

        const spyOnExecuteInDatabase = jest.spyOn(DataOperator as any, 'executeInDatabase');

        await createConnection(true);

        await DataOperator.handleGroupsInChannel([
            {
                auto_add: true,
                channel_display_name: '',
                channel_id: 'channelid',
                channel_type: '',
                create_at: 0,
                delete_at: 0,
                group_id: 'groupId',
                team_display_name: '',
                team_id: '',
                team_type: '',
                update_at: 0,
                member_count: 0,
                timezone_count: 0,
            },
        ]);

        expect(spyOnExecuteInDatabase).toHaveBeenCalledTimes(1);
        expect(spyOnExecuteInDatabase).toHaveBeenCalledWith({
            createRaws: [
                {
                    raw: {
                        auto_add: true,
                        channel_display_name: '',
                        channel_id: 'channelid',
                        channel_type: '',
                        create_at: 0,
                        delete_at: 0,
                        group_id: 'groupId',
                        team_display_name: '',
                        team_id: '',
                        team_type: '',
                        update_at: 0,
                    },
                },
            ],
            tableName: 'GroupsInChannel',
            updateRaws: [],
            recordOperator: operateGroupsInChannelRecord,
        });
    });

    it('=> HandleTeam: should write to TEAM entity', async () => {
        expect.assertions(2);

        const spyOnExecuteInDatabase = jest.spyOn(DataOperator as any, 'executeInDatabase');

        await createConnection(true);

        await DataOperator.handleTeam([
            {
                id: 'rcgiyftm7jyrxnmdfdfa1osd8zswby',
                create_at: 1445538153952,
                update_at: 1588876392150,
                delete_at: 0,
                display_name: 'Contributors',
                name: 'core',
                description: '',
                email: '',
                type: 'O',
                company_name: '',
                allowed_domains: '',
                invite_id: 'codoy5s743rq5mk18i7u5dfdfksz7e',
                allow_open_invite: true,
                last_team_icon_update: 1525181587639,
                scheme_id: 'hbwgrncq1pfcdkpotzidfdmarn95o',
                group_constrained: null,
            },
        ]);

        expect(spyOnExecuteInDatabase).toHaveBeenCalledTimes(1);
        expect(spyOnExecuteInDatabase).toHaveBeenCalledWith({
            createRaws: [
                {
                    raw: {
                        id: 'rcgiyftm7jyrxnmdfdfa1osd8zswby',
                        create_at: 1445538153952,
                        update_at: 1588876392150,
                        delete_at: 0,
                        display_name: 'Contributors',
                        name: 'core',
                        description: '',
                        email: '',
                        type: 'O',
                        company_name: '',
                        allowed_domains: '',
                        invite_id: 'codoy5s743rq5mk18i7u5dfdfksz7e',
                        allow_open_invite: true,
                        last_team_icon_update: 1525181587639,
                        scheme_id: 'hbwgrncq1pfcdkpotzidfdmarn95o',
                        group_constrained: null,
                    },
                },
            ],
            tableName: 'Team',
            updateRaws: [],
            recordOperator: operateTeamRecord,
        });
    });

    it('=> HandleTeamChannelHistory: should write to TEAM_CHANNEL_HISTORY entity', async () => {
        expect.assertions(2);

        const spyOnExecuteInDatabase = jest.spyOn(DataOperator as any, 'executeInDatabase');

        await createConnection(true);

        await DataOperator.handleTeamChannelHistory([
            {
                team_id: 'a',
                channel_ids: ['ca', 'cb'],
            },
        ]);

        expect(spyOnExecuteInDatabase).toHaveBeenCalledTimes(1);
        expect(spyOnExecuteInDatabase).toHaveBeenCalledWith({
<<<<<<< HEAD
=======
            createRaws: [
                {
                    raw: {
                        auto_add: true,
                        channel_display_name: '',
                        channel_id: 'channelid',
                        channel_type: '',
                        create_at: 0,
                        delete_at: 0,
                        group_id: 'groupId',
                        team_display_name: '',
                        team_id: '',
                        team_type: '',
                        update_at: 0,
                    },
                },
            ],
            tableName: 'GroupsInChannel',
            updateRaws: [],
            recordOperator: operateGroupsInChannelRecord,
        });
    });

    it('=> HandleTeam: should write to TEAM entity', async () => {
        expect.assertions(2);

        const spyOnExecuteInDatabase = jest.spyOn(DataOperator as any, 'executeInDatabase');

        await createConnection(true);

        await DataOperator.handleTeam([
            {
                id: 'rcgiyftm7jyrxnmdfdfa1osd8zswby',
                create_at: 1445538153952,
                update_at: 1588876392150,
                delete_at: 0,
                display_name: 'Contributors',
                name: 'core',
                description: '',
                email: '',
                type: 'O',
                company_name: '',
                allowed_domains: '',
                invite_id: 'codoy5s743rq5mk18i7u5dfdfksz7e',
                allow_open_invite: true,
                last_team_icon_update: 1525181587639,
                scheme_id: 'hbwgrncq1pfcdkpotzidfdmarn95o',
                group_constrained: null,
            },
        ]);

        expect(spyOnExecuteInDatabase).toHaveBeenCalledTimes(1);
        expect(spyOnExecuteInDatabase).toHaveBeenCalledWith({
            createRaws: [
                {
                    raw: {
                        id: 'rcgiyftm7jyrxnmdfdfa1osd8zswby',
                        create_at: 1445538153952,
                        update_at: 1588876392150,
                        delete_at: 0,
                        display_name: 'Contributors',
                        name: 'core',
                        description: '',
                        email: '',
                        type: 'O',
                        company_name: '',
                        allowed_domains: '',
                        invite_id: 'codoy5s743rq5mk18i7u5dfdfksz7e',
                        allow_open_invite: true,
                        last_team_icon_update: 1525181587639,
                        scheme_id: 'hbwgrncq1pfcdkpotzidfdmarn95o',
                        group_constrained: null,
                    },
                },
            ],
            tableName: 'Team',
            updateRaws: [],
            recordOperator: operateTeamRecord,
        });
    });

    it('=> HandleTeamChannelHistory: should write to TEAM_CHANNEL_HISTORY entity', async () => {
        expect.assertions(2);

        const spyOnExecuteInDatabase = jest.spyOn(DataOperator as any, 'executeInDatabase');

        await createConnection(true);

        await DataOperator.handleTeamChannelHistory([
            {
                team_id: 'a',
                channel_ids: ['ca', 'cb'],
            },
        ]);

        expect(spyOnExecuteInDatabase).toHaveBeenCalledTimes(1);
        expect(spyOnExecuteInDatabase).toHaveBeenCalledWith({
>>>>>>> 661904fb
            createRaws: [{raw: {team_id: 'a', channel_ids: ['ca', 'cb']}}],
            tableName: 'TeamChannelHistory',
            updateRaws: [],
            recordOperator: operateTeamChannelHistoryRecord,
        });
    });

    it('=> HandleTeamSearchHistory: should write to TEAM_SEARCH_HISTORY entity', async () => {
        expect.assertions(2);

        const spyOnExecuteInDatabase = jest.spyOn(DataOperator as any, 'executeInDatabase');

        await createConnection(true);

        await DataOperator.handleTeamSearchHistory([
            {
                team_id: 'a',
                term: 'termA',
                display_term: 'termA',
                created_at: 1445538153952,
            },
        ]);

        expect(spyOnExecuteInDatabase).toHaveBeenCalledTimes(1);
        expect(spyOnExecuteInDatabase).toHaveBeenCalledWith({
            createRaws: [
                {
                    raw: {
                        team_id: 'a',
                        term: 'termA',
                        display_term: 'termA',
                        created_at: 1445538153952,
                    },
                },
            ],
            tableName: 'TeamSearchHistory',
            updateRaws: [],
            recordOperator: operateTeamSearchHistoryRecord,
        });
    });

    it('=> HandleSlashCommand: should write to SLASH_COMMAND entity', async () => {
        expect.assertions(2);

        const spyOnExecuteInDatabase = jest.spyOn(DataOperator as any, 'executeInDatabase');

        await createConnection(true);

        await DataOperator.handleSlashCommand([
            {
                id: 'command_1',
                auto_complete: true,
                auto_complete_desc: 'mock_command',
                auto_complete_hint: 'hint',
                create_at: 1445538153952,
                creator_id: 'creator_id',
                delete_at: 1445538153952,
                description: 'description',
                display_name: 'display_name',
                icon_url: 'display_name',
                method: 'get',
                team_id: 'teamA',
                token: 'token',
                trigger: 'trigger',
                update_at: 1445538153953,
                url: 'url',
                username: 'userA',
            },
        ]);

        expect(spyOnExecuteInDatabase).toHaveBeenCalledTimes(1);
        expect(spyOnExecuteInDatabase).toHaveBeenCalledWith({
            createRaws: [
                {
                    raw: {
                        id: 'command_1',
                        auto_complete: true,
                        auto_complete_desc: 'mock_command',
                        auto_complete_hint: 'hint',
                        create_at: 1445538153952,
                        creator_id: 'creator_id',
                        delete_at: 1445538153952,
                        description: 'description',
                        display_name: 'display_name',
                        icon_url: 'display_name',
                        method: 'get',
                        team_id: 'teamA',
                        token: 'token',
                        trigger: 'trigger',
                        update_at: 1445538153953,
                        url: 'url',
                        username: 'userA',
                    },
                },
            ],
            tableName: 'SlashCommand',
            updateRaws: [],
            recordOperator: operateSlashCommandRecord,
        });
    });

    it('=> HandleMyTeam: should write to MY_TEAM entity', async () => {
        expect.assertions(2);

        const spyOnExecuteInDatabase = jest.spyOn(DataOperator as any, 'executeInDatabase');

        await createConnection(true);

        await DataOperator.handleMyTeam([
            {
                team_id: 'teamA',
                roles: 'roleA, roleB, roleC',
                is_unread: true,
                mentions_count: 3,
            },
        ]);

        expect(spyOnExecuteInDatabase).toHaveBeenCalledTimes(1);
        expect(spyOnExecuteInDatabase).toHaveBeenCalledWith({
            createRaws: [
                {
                    raw: {
                        team_id: 'teamA',
                        roles: 'roleA, roleB, roleC',
                        is_unread: true,
                        mentions_count: 3,
                    },
                },
            ],
            tableName: 'MyTeam',
            updateRaws: [],
            recordOperator: operateMyTeamRecord,
        });
    });

    it('=> HandleChannel: should write to CHANNEL entity', async () => {
        expect.assertions(2);

        const spyOnExecuteInDatabase = jest.spyOn(DataOperator as any, 'executeInDatabase');

        await createConnection(true);

        await DataOperator.handleChannel([
            {
                id: 'kjlw9j1ttnxwig7tnqgebg7dtipno',
                create_at: 1600185541285,
                update_at: 1604401077256,
                delete_at: 0,
                team_id: '',
                type: 'D',
                display_name: '',
                name: 'gh781zkzkhh357b4bejephjz5u8daw__9ciscaqbrpd6d8s68k76xb9bte',
                header: '(https://mattermost',
                purpose: '',
                last_post_at: 1617311494451,
                total_msg_count: 585,
                extra_update_at: 0,
                creator_id: '',
                scheme_id: null,
                props: null,
                group_constrained: null,
                shared: null,
            },
        ]);

        expect(spyOnExecuteInDatabase).toHaveBeenCalledTimes(1);
        expect(spyOnExecuteInDatabase).toHaveBeenCalledWith({
            createRaws: [
                {
                    raw: {
                        id: 'kjlw9j1ttnxwig7tnqgebg7dtipno',
                        create_at: 1600185541285,
                        update_at: 1604401077256,
                        delete_at: 0,
                        team_id: '',
                        type: 'D',
                        display_name: '',
                        name:
                  'gh781zkzkhh357b4bejephjz5u8daw__9ciscaqbrpd6d8s68k76xb9bte',
                        header: '(https://mattermost',
                        purpose: '',
                        last_post_at: 1617311494451,
                        total_msg_count: 585,
                        extra_update_at: 0,
                        creator_id: '',
                        scheme_id: null,
                        props: null,
                        group_constrained: null,
                        shared: null,
                    },
                },
            ],
            tableName: 'Channel',
            updateRaws: [],
            recordOperator: operateChannelRecord,
        });
    });

    it('=> HandleMyChannelSettings: should write to MY_CHANNEL_SETTINGS entity', async () => {
        expect.assertions(2);

        const spyOnExecuteInDatabase = jest.spyOn(DataOperator as any, 'executeInDatabase');

        await createConnection(true);

        await DataOperator.handleMyChannelSettings([
            {
                channel_id: 'c',
                notify_props: {
                    desktop: 'all',
                    desktop_sound: true,
                    email: true,
                    first_name: true,
                    mention_keys: '',
                    push: 'mention',
                    channel: true,
                },
            },
        ]);

        expect(spyOnExecuteInDatabase).toHaveBeenCalledTimes(1);
        expect(spyOnExecuteInDatabase).toHaveBeenCalledWith({
            createRaws: [
                {
                    raw: {
                        channel_id: 'c',
                        notify_props: {
                            desktop: 'all',
                            desktop_sound: true,
                            email: true,
                            first_name: true,
                            mention_keys: '',
                            push: 'mention',
                            channel: true,
                        },
                    },
                },
            ],
            tableName: 'MyChannelSettings',
            updateRaws: [],
            recordOperator: operateMyChannelSettingsRecord,
        });
    });

    it('=> HandleChannelInfo: should write to CHANNEL_INFO entity', async () => {
        expect.assertions(2);

        const spyOnExecuteInDatabase = jest.spyOn(DataOperator as any, 'executeInDatabase');

        await createConnection(true);

        await DataOperator.handleChannelInfo([
            {
                channel_id: 'c',
                guest_count: 10,
                header: 'channel info header',
                member_count: 10,
                pinned_post_count: 3,
                purpose: 'sample channel ',
            },
        ]);

        expect(spyOnExecuteInDatabase).toHaveBeenCalledTimes(1);
        expect(spyOnExecuteInDatabase).toHaveBeenCalledWith({
            createRaws: [
                {
                    raw: {
                        channel_id: 'c',
                        guest_count: 10,
                        header: 'channel info header',
                        member_count: 10,
                        pinned_post_count: 3,
                        purpose: 'sample channel ',
                    },
                },
            ],
            tableName: 'ChannelInfo',
            updateRaws: [],
            recordOperator: operateChannelInfoRecord,
        });
    });

    it('=> HandleMyChannel: should write to MY_CHANNEL entity', async () => {
        expect.assertions(2);

        const spyOnExecuteInDatabase = jest.spyOn(DataOperator as any, 'executeInDatabase');

        await createConnection(true);

        await DataOperator.handleMyChannel([
            {
                channel_id: 'c',
                last_post_at: 1617311494451,
                last_viewed_at: 1617311494451,
                mentions_count: 3,
                message_count: 10,
                roles: 'guest',
            },
        ]);

        expect(spyOnExecuteInDatabase).toHaveBeenCalledTimes(1);
        expect(spyOnExecuteInDatabase).toHaveBeenCalledWith({
            createRaws: [
                {
                    raw: {
                        channel_id: 'c',
                        last_post_at: 1617311494451,
                        last_viewed_at: 1617311494451,
                        mentions_count: 3,
                        message_count: 10,
                        roles: 'guest',
                    },
                },
            ],
            tableName: 'MyChannel',
            updateRaws: [],
            recordOperator: operateMyChannelRecord,
        });
    });
});<|MERGE_RESOLUTION|>--- conflicted
+++ resolved
@@ -1213,6 +1213,8 @@
                         team_id: '',
                         team_type: '',
                         update_at: 0,
+                        member_count: 0,
+                        timezone_count: 0,
                     },
                 },
             ],
@@ -1296,28 +1298,10 @@
 
         expect(spyOnExecuteInDatabase).toHaveBeenCalledTimes(1);
         expect(spyOnExecuteInDatabase).toHaveBeenCalledWith({
-<<<<<<< HEAD
-=======
-            createRaws: [
-                {
-                    raw: {
-                        auto_add: true,
-                        channel_display_name: '',
-                        channel_id: 'channelid',
-                        channel_type: '',
-                        create_at: 0,
-                        delete_at: 0,
-                        group_id: 'groupId',
-                        team_display_name: '',
-                        team_id: '',
-                        team_type: '',
-                        update_at: 0,
-                    },
-                },
-            ],
-            tableName: 'GroupsInChannel',
-            updateRaws: [],
-            recordOperator: operateGroupsInChannelRecord,
+            createRaws: [{raw: {team_id: 'a', channel_ids: ['ca', 'cb']}}],
+            tableName: 'TeamChannelHistory',
+            updateRaws: [],
+            recordOperator: operateTeamChannelHistoryRecord,
         });
     });
 
@@ -1395,7 +1379,6 @@
 
         expect(spyOnExecuteInDatabase).toHaveBeenCalledTimes(1);
         expect(spyOnExecuteInDatabase).toHaveBeenCalledWith({
->>>>>>> 661904fb
             createRaws: [{raw: {team_id: 'a', channel_ids: ['ca', 'cb']}}],
             tableName: 'TeamChannelHistory',
             updateRaws: [],
