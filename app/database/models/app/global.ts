// Copyright (c) 2015-present Mattermost, Inc. All Rights Reserved.
// See LICENSE.txt for license information.

import {Model} from '@nozbe/watermelondb';
import {json} from '@nozbe/watermelondb/decorators';

import {MM_TABLES} from '@constants/database';
import {safeParseJSON} from '@utils/helpers';

const {GLOBAL} = MM_TABLES.APP;

// TODO : add TS definitions to sanitizer function signature.

/**
 * The Global model will act as a dictionary of name-value pairs.  The value field can be a JSON object or any other
 * data type.  It will hold information that applies to the whole app ( e.g. sidebar settings for tablets)
 */
export default class Global extends Model {
    /** table (name) : global */
    static table = GLOBAL;

    /** value : The value part of the key-value combination and whose key will be the id column  */
<<<<<<< HEAD
    @json('value', (rawJson) => rawJson) value!: any;
=======
    @json('value', safeParseJSON) value!: any;
>>>>>>> c64277bd
}<|MERGE_RESOLUTION|>--- conflicted
+++ resolved
@@ -20,9 +20,5 @@
     static table = GLOBAL;
 
     /** value : The value part of the key-value combination and whose key will be the id column  */
-<<<<<<< HEAD
-    @json('value', (rawJson) => rawJson) value!: any;
-=======
     @json('value', safeParseJSON) value!: any;
->>>>>>> c64277bd
 }