// Copyright (c) 2015-present Mattermost, Inc. All Rights Reserved.
// See LICENSE.txt for license information.

import {Model} from '@nozbe/watermelondb';
import {json} from '@nozbe/watermelondb/decorators';

import {MM_TABLES} from '@constants/database';
import {safeParseJSON} from '@utils/helpers';

const {SYSTEM} = MM_TABLES.SERVER;

/**
 * The System model is another set of key-value pair combination but this one
 * will mostly hold configuration information about the client, the licences and some
 * custom data (e.g. recent emoji used)
 */
export default class System extends Model {
    /** table (name) : System */
    static table = SYSTEM;

    /** value : The value for that config/information and whose key will be the id column */
<<<<<<< HEAD
    @json('value', (rawJson) => rawJson) value!: any;
=======
    @json('value', safeParseJSON) value!: any;
>>>>>>> c64277bd
}<|MERGE_RESOLUTION|>--- conflicted
+++ resolved
@@ -19,9 +19,5 @@
     static table = SYSTEM;
 
     /** value : The value for that config/information and whose key will be the id column */
-<<<<<<< HEAD
-    @json('value', (rawJson) => rawJson) value!: any;
-=======
     @json('value', safeParseJSON) value!: any;
->>>>>>> c64277bd
 }