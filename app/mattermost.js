--- conflicted
+++ resolved
@@ -16,8 +16,9 @@
 import globalEventHandler from 'app/init/global_event_handler';
 import pushNotificationsHandler from 'app/init/push_notifications_handler';
 import {registerScreens} from 'app/screens';
+import EphemeralStore from 'app/store/ephemeral_store';
 import {configureRealmStore, configureAppStore} from 'app/store';
-import EphemeralStore from 'app/store/ephemeral_store';
+import {waitForHydration} from 'app/store/utils';
 import telemetry from 'app/telemetry';
 
 const {MattermostShare} = NativeModules;
@@ -63,20 +64,15 @@
     ]);
 
     if (credentials) {
-<<<<<<< HEAD
-        reduxStore.dispatch(loadMeRedux());
-
         if (realmStore) {
             realmStore.dispatch(loadMe());
         }
 
-        resetToChannel({skipMetrics: true});
-=======
-        waitForHydration(store, () => {
-            store.dispatch(loadMe());
+        // TODO: Remove waitForHydration once redux is removed
+        waitForHydration(reduxStore, () => {
+            reduxStore.dispatch(loadMeRedux());
             resetToChannel({skipMetrics: true});
         });
->>>>>>> 28b58528
     } else {
         resetToSelectServer(emmProvider.allowOtherServers);
     }
