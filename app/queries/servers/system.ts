// Copyright (c) 2015-present Mattermost, Inc. All Rights Reserved.
// See LICENSE.txt for license information.

import {Database} from '@nozbe/watermelondb';

import {MM_TABLES, SYSTEM_IDENTIFIERS} from '@constants/database';
import System from '@typings/database/models/servers/system';

const {SERVER: {SYSTEM}} = MM_TABLES;

<<<<<<< HEAD
export const getCurrentUserId = async (serverDatabase: Database) => {
    const currentUserId = await serverDatabase.collections.get(SYSTEM).query(Q.where('id', 'currentUserId')).fetch() as System[];
    return currentUserId?.[0];
};

export const getCommonSystemValues = async (database: Database) => {
    const systemRecords = (await database.collections.get(SYSTEM).query(Q.where('id', Q.oneOf(['config', 'license', 'currentUserId']))).fetch()) as System[];
=======
export const queryCurrentChannelId = async (serverDatabase: Database) => {
    try {
        const currentChannelId = await serverDatabase.get(SYSTEM).find(SYSTEM_IDENTIFIERS.CURRENT_CHANNEL_ID) as System;
        return currentChannelId?.value || '';
    } catch {
        return '';
    }
};

export const queryCurrentUserId = async (serverDatabase: Database) => {
    try {
        const currentUserId = await serverDatabase.get(SYSTEM).find(SYSTEM_IDENTIFIERS.CURRENT_USER_ID) as System;
        return currentUserId?.value || '';
    } catch {
        return '';
    }
};

export const queryCommonSystemValues = async (database: Database) => {
    const systemRecords = (await database.collections.get(SYSTEM).query().fetch()) as System[];
>>>>>>> c64277bd
    let config = {};
    let license = {};
    let currentChannelId = '';
    let currentTeamId = '';
    let currentUserId = '';
    systemRecords.forEach((systemRecord) => {
<<<<<<< HEAD
        if (systemRecord.id === 'config') {
            config = systemRecord.value;
        }
        if (systemRecord.id === 'license') {
            license = systemRecord.value;
        }
        if (systemRecord.id === 'currentUserId') {
            currentUserId = systemRecord.value;
=======
        switch (systemRecord.id) {
            case SYSTEM_IDENTIFIERS.CONFIG:
                config = systemRecord.value;
                break;
            case SYSTEM_IDENTIFIERS.CURRENT_CHANNEL_ID:
                currentChannelId = systemRecord.value;
                break;
            case SYSTEM_IDENTIFIERS.CURRENT_TEAM_ID:
                currentTeamId = systemRecord.value;
                break;
            case SYSTEM_IDENTIFIERS.CURRENT_USER_ID:
                currentUserId = systemRecord.value;
                break;
            case SYSTEM_IDENTIFIERS.LICENSE:
                license = systemRecord.value;
                break;
>>>>>>> c64277bd
        }
    });

    return {
        currentChannelId,
        currentTeamId,
        currentUserId,
        config,
        license,
    };
};

//fixme:  you can merge this one with queryCommonSystemValues
export const queryCommonSystemValues = (database: Database) => {
    return database.collections.get(SYSTEM).query(Q.where('id', Q.oneOf(['config', 'license', 'currentUserId'])));
};

export const queryCurrentUserId = (database: Database) => {
    return database.collections.get(SYSTEM).findAndObserve('currentUserId');
};<|MERGE_RESOLUTION|>--- conflicted
+++ resolved
@@ -8,15 +8,6 @@
 
 const {SERVER: {SYSTEM}} = MM_TABLES;
 
-<<<<<<< HEAD
-export const getCurrentUserId = async (serverDatabase: Database) => {
-    const currentUserId = await serverDatabase.collections.get(SYSTEM).query(Q.where('id', 'currentUserId')).fetch() as System[];
-    return currentUserId?.[0];
-};
-
-export const getCommonSystemValues = async (database: Database) => {
-    const systemRecords = (await database.collections.get(SYSTEM).query(Q.where('id', Q.oneOf(['config', 'license', 'currentUserId']))).fetch()) as System[];
-=======
 export const queryCurrentChannelId = async (serverDatabase: Database) => {
     try {
         const currentChannelId = await serverDatabase.get(SYSTEM).find(SYSTEM_IDENTIFIERS.CURRENT_CHANNEL_ID) as System;
@@ -37,23 +28,12 @@
 
 export const queryCommonSystemValues = async (database: Database) => {
     const systemRecords = (await database.collections.get(SYSTEM).query().fetch()) as System[];
->>>>>>> c64277bd
     let config = {};
     let license = {};
     let currentChannelId = '';
     let currentTeamId = '';
     let currentUserId = '';
     systemRecords.forEach((systemRecord) => {
-<<<<<<< HEAD
-        if (systemRecord.id === 'config') {
-            config = systemRecord.value;
-        }
-        if (systemRecord.id === 'license') {
-            license = systemRecord.value;
-        }
-        if (systemRecord.id === 'currentUserId') {
-            currentUserId = systemRecord.value;
-=======
         switch (systemRecord.id) {
             case SYSTEM_IDENTIFIERS.CONFIG:
                 config = systemRecord.value;
@@ -70,7 +50,6 @@
             case SYSTEM_IDENTIFIERS.LICENSE:
                 license = systemRecord.value;
                 break;
->>>>>>> c64277bd
         }
     });
 
@@ -82,12 +61,3 @@
         license,
     };
 };
-
-//fixme:  you can merge this one with queryCommonSystemValues
-export const queryCommonSystemValues = (database: Database) => {
-    return database.collections.get(SYSTEM).query(Q.where('id', Q.oneOf(['config', 'license', 'currentUserId'])));
-};
-
-export const queryCurrentUserId = (database: Database) => {
-    return database.collections.get(SYSTEM).findAndObserve('currentUserId');
-};