// !$*UTF8*$!
{
	archiveVersion = 1;
	classes = {
	};
	objectVersion = 46;
	objects = {

/* Begin PBXBuildFile section */
		00C302E51ABCBA2D00DB3ED1 /* libRCTActionSheet.a in Frameworks */ = {isa = PBXBuildFile; fileRef = 00C302AC1ABCB8CE00DB3ED1 /* libRCTActionSheet.a */; };
		00C302E71ABCBA2D00DB3ED1 /* libRCTGeolocation.a in Frameworks */ = {isa = PBXBuildFile; fileRef = 00C302BA1ABCB90400DB3ED1 /* libRCTGeolocation.a */; };
		00C302E81ABCBA2D00DB3ED1 /* libRCTImage.a in Frameworks */ = {isa = PBXBuildFile; fileRef = 00C302C01ABCB91800DB3ED1 /* libRCTImage.a */; };
		00C302E91ABCBA2D00DB3ED1 /* libRCTNetwork.a in Frameworks */ = {isa = PBXBuildFile; fileRef = 00C302DC1ABCB9D200DB3ED1 /* libRCTNetwork.a */; };
		00C302EA1ABCBA2D00DB3ED1 /* libRCTVibration.a in Frameworks */ = {isa = PBXBuildFile; fileRef = 00C302E41ABCB9EE00DB3ED1 /* libRCTVibration.a */; };
		00E356F31AD99517003FC87E /* MattermostTests.m in Sources */ = {isa = PBXBuildFile; fileRef = 00E356F21AD99517003FC87E /* MattermostTests.m */; };
		0111A42B7F264BCF8CBDE3ED /* OpenSans-ExtraBoldItalic.ttf in Resources */ = {isa = PBXBuildFile; fileRef = FBBEC29EE2D3418D9AC33BD5 /* OpenSans-ExtraBoldItalic.ttf */; };
		0C0D24F53F254F75869E5951 /* OpenSans-Italic.ttf in Resources */ = {isa = PBXBuildFile; fileRef = 41F3AFE83AAF4B74878AB78A /* OpenSans-Italic.ttf */; };
		1086EE2A68554E52A01943A4 /* AntDesign.ttf in Resources */ = {isa = PBXBuildFile; fileRef = DE10E26B8E5644FB95A079FE /* AntDesign.ttf */; };
		133E29F31AD74F7200F7D852 /* libRCTLinking.a in Frameworks */ = {isa = PBXBuildFile; fileRef = 78C398B91ACF4ADC00677621 /* libRCTLinking.a */; };
		139105C61AF99C1200B5F7CC /* libRCTSettings.a in Frameworks */ = {isa = PBXBuildFile; fileRef = 139105C11AF99BAD00B5F7CC /* libRCTSettings.a */; };
		139FDEF61B0652A700C62182 /* libRCTWebSocket.a in Frameworks */ = {isa = PBXBuildFile; fileRef = 139FDEF41B06529B00C62182 /* libRCTWebSocket.a */; };
		13B07FBC1A68108700A75B9A /* AppDelegate.m in Sources */ = {isa = PBXBuildFile; fileRef = 13B07FB01A68108700A75B9A /* AppDelegate.m */; };
		13B07FBF1A68108700A75B9A /* Images.xcassets in Resources */ = {isa = PBXBuildFile; fileRef = 13B07FB51A68108700A75B9A /* Images.xcassets */; };
		13B07FC11A68108700A75B9A /* main.m in Sources */ = {isa = PBXBuildFile; fileRef = 13B07FB71A68108700A75B9A /* main.m */; };
		140ED2AC1D01E1AD002B40FF /* libReact.a in Frameworks */ = {isa = PBXBuildFile; fileRef = 146834041AC3E56700842450 /* libReact.a */; };
		146834051AC3E58100842450 /* libReact.a in Frameworks */ = {isa = PBXBuildFile; fileRef = 146834041AC3E56700842450 /* libReact.a */; };
		1BCA51319AC6442991C6A208 /* Zocial.ttf in Resources */ = {isa = PBXBuildFile; fileRef = 0A091BF1A3D04650AD306A0D /* Zocial.ttf */; };
		2B4C9B708010475DA575B81D /* SimpleLineIcons.ttf in Resources */ = {isa = PBXBuildFile; fileRef = F1F071EE85494E269A50AE88 /* SimpleLineIcons.ttf */; };
		2D5296A8926B4D7FBAF2D6E2 /* OpenSans-Light.ttf in Resources */ = {isa = PBXBuildFile; fileRef = 6561AEAC21CC40B8A72ABB93 /* OpenSans-Light.ttf */; };
		375218501F4B9EE70035444B /* libRCTCameraRoll.a in Frameworks */ = {isa = PBXBuildFile; fileRef = 3752184F1F4B9E980035444B /* libRCTCameraRoll.a */; };
		37ABD3C81F4CE142001FDE6B /* libART.a in Frameworks */ = {isa = PBXBuildFile; fileRef = 37ABD39C1F4CE13B001FDE6B /* libART.a */; };
		382D94CF15EE4FC292C3F341 /* Foundation.ttf in Resources */ = {isa = PBXBuildFile; fileRef = 51F5A483EA9F4A9A87ACFB59 /* Foundation.ttf */; };
		3C0B333879CE4730843D8584 /* Roboto-MediumItalic.ttf in Resources */ = {isa = PBXBuildFile; fileRef = D08F54E10DF14AE4BBF4E2B4 /* Roboto-MediumItalic.ttf */; };
		3D38ABA732A34A9BB3294F90 /* EvilIcons.ttf in Resources */ = {isa = PBXBuildFile; fileRef = 349FBA7338E74D9BBD709528 /* EvilIcons.ttf */; };
		3D7B4E6EE6B948AAA6A1E4E6 /* Roboto-BoldItalic.ttf in Resources */ = {isa = PBXBuildFile; fileRef = C46342B0E5FD4D878AF3A129 /* Roboto-BoldItalic.ttf */; };
		3F55075810254369AB39F032 /* libRNGestureHandler.a in Frameworks */ = {isa = PBXBuildFile; fileRef = 476BA76E31644398A6012911 /* libRNGestureHandler.a */; };
		3F876A0DC6314E27B16C8A96 /* libRNReactNativeDocViewer.a in Frameworks */ = {isa = PBXBuildFile; fileRef = 6BAF8296411D4657B5A0E8F8 /* libRNReactNativeDocViewer.a */; };
		420A7328E12C4B72AEF420CE /* Octicons.ttf in Resources */ = {isa = PBXBuildFile; fileRef = EDC04CBCF81642219D199CBB /* Octicons.ttf */; };
		460A48EA5C6C4D8B8D9A2C75 /* Roboto-Italic.ttf in Resources */ = {isa = PBXBuildFile; fileRef = 031EF04FB2D14EEFAACBAA1A /* Roboto-Italic.ttf */; };
		49DF9A7C231D0CE8008CC96D /* libRNReactNativeHapticFeedback.a in Frameworks */ = {isa = PBXBuildFile; fileRef = 49DF9A74231D0CB3008CC96D /* libRNReactNativeHapticFeedback.a */; };
		4DF0AD7CE6DC47E48647D892 /* Feather.ttf in Resources */ = {isa = PBXBuildFile; fileRef = DA7202ED47924EC7B0E01AB8 /* Feather.ttf */; };
		552835DCC0C24FC691EE6CAB /* Roboto-LightItalic.ttf in Resources */ = {isa = PBXBuildFile; fileRef = 8F0B22D2C9924FAFA7FB681C /* Roboto-LightItalic.ttf */; };
		55C6561DDBBA45929D88B6D1 /* OpenSans-BoldItalic.ttf in Resources */ = {isa = PBXBuildFile; fileRef = 32AC3D4EA79E44738A6E9766 /* OpenSans-BoldItalic.ttf */; };
		5A0920184BD344979BCFCD5C /* libRCTVideo.a in Frameworks */ = {isa = PBXBuildFile; fileRef = B89192186C764B9FA473403A /* libRCTVideo.a */; };
		5CB86E9DFB94485CAA748DF3 /* YTPlayerView-iframe-player.html in Resources */ = {isa = PBXBuildFile; fileRef = 79CB6EBA24FE4ABFB0C155F0 /* YTPlayerView-iframe-player.html */; };
		5E1AF7B72B8D4A4E9E53FF9D /* FontAwesome.ttf in Resources */ = {isa = PBXBuildFile; fileRef = 005346E5C0E542BFABAE1411 /* FontAwesome.ttf */; };
		5E9157361DD0AC6A00FF2AA8 /* libRCTAnimation.a in Frameworks */ = {isa = PBXBuildFile; fileRef = 5E9157331DD0AC6500FF2AA8 /* libRCTAnimation.a */; };
		62A8448264674B4D95A5A7C2 /* OpenSans-Semibold.ttf in Resources */ = {isa = PBXBuildFile; fileRef = C78A387124874496AD2C1466 /* OpenSans-Semibold.ttf */; };
		69AC753E496743BABB7A7124 /* OpenSans-SemiboldItalic.ttf in Resources */ = {isa = PBXBuildFile; fileRef = 0E617BF0F36D4E738F51D169 /* OpenSans-SemiboldItalic.ttf */; };
		71F30A436B5847DF9D319D15 /* Roboto-BlackItalic.ttf in Resources */ = {isa = PBXBuildFile; fileRef = 7F54ABFAE6CE4A6DB11D1ED7 /* Roboto-BlackItalic.ttf */; };
		72FB67307C2E4BA197BEC567 /* libz.tbd in Frameworks */ = {isa = PBXBuildFile; fileRef = CF19152887874B7E996210B1 /* libz.tbd */; };
		74D116AD208A8D5600CF8A79 /* libRNKeychain.a in Frameworks */ = {isa = PBXBuildFile; fileRef = 74D116AA208A8D3100CF8A79 /* libRNKeychain.a */; };
		7BD159C40A68467FB5A17141 /* FontAwesome5_Solid.ttf in Resources */ = {isa = PBXBuildFile; fileRef = DC1D660B55BE462A9C3B8028 /* FontAwesome5_Solid.ttf */; };
		7F151D3E221B062700FAD8F3 /* RuntimeUtils.swift in Sources */ = {isa = PBXBuildFile; fileRef = 7F151D3D221B062700FAD8F3 /* RuntimeUtils.swift */; };
		7F151D41221B069200FAD8F3 /* 0155-keys.png in Resources */ = {isa = PBXBuildFile; fileRef = 7F151D40221B069200FAD8F3 /* 0155-keys.png */; };
		7F1967FF228E379000D19270 /* libKeyboardTrackingView.a in Frameworks */ = {isa = PBXBuildFile; fileRef = 7F11AA10228848D8001C9540 /* libKeyboardTrackingView.a */; };
		7F1A56B4227E38B600EF7A90 /* libRNCAsyncStorage.a in Frameworks */ = {isa = PBXBuildFile; fileRef = 7F1A569B227E389600EF7A90 /* libRNCAsyncStorage.a */; };
		7F240A1C220D3A2300637665 /* ShareViewController.swift in Sources */ = {isa = PBXBuildFile; fileRef = 7F240A1B220D3A2300637665 /* ShareViewController.swift */; };
		7F240A1F220D3A2300637665 /* MainInterface.storyboard in Resources */ = {isa = PBXBuildFile; fileRef = 7F240A1D220D3A2300637665 /* MainInterface.storyboard */; };
		7F240A23220D3A2300637665 /* MattermostShare.appex in Embed App Extensions */ = {isa = PBXBuildFile; fileRef = 7F240A19220D3A2300637665 /* MattermostShare.appex */; settings = {ATTRIBUTES = (RemoveHeadersOnCopy, ); }; };
		7F240ACD220D460300637665 /* MattermostBucketModule.m in Sources */ = {isa = PBXBuildFile; fileRef = 7F240ACC220D460300637665 /* MattermostBucketModule.m */; };
		7F240AD0220D4A6100637665 /* KeyChainDataSource.mm in Sources */ = {isa = PBXBuildFile; fileRef = 7F240ACE220D4A6100637665 /* KeyChainDataSource.mm */; };
		7F240ADB220E089300637665 /* Item.swift in Sources */ = {isa = PBXBuildFile; fileRef = 7F240ADA220E089300637665 /* Item.swift */; };
		7F240ADD220E094A00637665 /* TeamsViewController.swift in Sources */ = {isa = PBXBuildFile; fileRef = 7F240ADC220E094A00637665 /* TeamsViewController.swift */; };
		7F2691A11EE1DC6A007574FE /* libRNNotifications.a in Frameworks */ = {isa = PBXBuildFile; fileRef = 7F2691A01EE1DC51007574FE /* libRNNotifications.a */; };
		7F292A711E8AB73400A450A3 /* SplashScreenResource in Resources */ = {isa = PBXBuildFile; fileRef = 7F292A701E8AB73400A450A3 /* SplashScreenResource */; };
		7F292AA61E8ABB1100A450A3 /* LaunchScreen.xib in Resources */ = {isa = PBXBuildFile; fileRef = 7F292AA41E8ABB1100A450A3 /* LaunchScreen.xib */; };
		7F292AA71E8ABB1100A450A3 /* splash.png in Resources */ = {isa = PBXBuildFile; fileRef = 7F292AA51E8ABB1100A450A3 /* splash.png */; };
		7F43D5D61F6BF8C2001FC614 /* libRNLocalAuth.a in Frameworks */ = {isa = PBXBuildFile; fileRef = 7F8C49871F3DFC30003A22BA /* libRNLocalAuth.a */; };
		7F43D5D71F6BF8D0001FC614 /* libRNPasscodeStatus.a in Frameworks */ = {isa = PBXBuildFile; fileRef = 7F8C49F81F3E0710003A22BA /* libRNPasscodeStatus.a */; };
		7F43D5D81F6BF8E9001FC614 /* libJailMonkey.a in Frameworks */ = {isa = PBXBuildFile; fileRef = 7F8C4A621F3E21FB003A22BA /* libJailMonkey.a */; };
		7F43D5DB1F6BF93B001FC614 /* libReactNativeExceptionHandler.a in Frameworks */ = {isa = PBXBuildFile; fileRef = 7FA7950B1F61A1A500C02924 /* libReactNativeExceptionHandler.a */; };
		7F43D5DD1F6BF95F001FC614 /* libRNCookieManagerIOS.a in Frameworks */ = {isa = PBXBuildFile; fileRef = 372E25671F5F0E1800A2BFAB /* libRNCookieManagerIOS.a */; };
		7F43D5DE1F6BF96A001FC614 /* libRCTYouTube.a in Frameworks */ = {isa = PBXBuildFile; fileRef = 7F43D5BE1F6BF882001FC614 /* libRCTYouTube.a */; };
		7F43D5E01F6BF994001FC614 /* libRNSVG.a in Frameworks */ = {isa = PBXBuildFile; fileRef = 7F43D5DF1F6BF994001FC614 /* libRNSVG.a */; };
		7F43D6061F6BF9EB001FC614 /* libPods-Mattermost.a in Frameworks */ = {isa = PBXBuildFile; fileRef = 7F43D6051F6BF9EB001FC614 /* libPods-Mattermost.a */; };
		7F43D63F1F6BFA19001FC614 /* libBVLinearGradient.a in Frameworks */ = {isa = PBXBuildFile; fileRef = 37D8FEC21E80B5230091F3BD /* libBVLinearGradient.a */; };
		7F43D6401F6BFA82001FC614 /* libRCTPushNotification.a in Frameworks */ = {isa = PBXBuildFile; fileRef = 7F63D2811E6C957C001FAE12 /* libRCTPushNotification.a */; };
		7F4C2598227E3B11009144EF /* libRNCNetInfo.a in Frameworks */ = {isa = PBXBuildFile; fileRef = 7F4C2595227E3AE9009144EF /* libRNCNetInfo.a */; };
		7F581D35221ED5C60099E66B /* NotificationService.swift in Sources */ = {isa = PBXBuildFile; fileRef = 7F581D34221ED5C60099E66B /* NotificationService.swift */; };
		7F581D39221ED5C60099E66B /* NotificationService.appex in Embed App Extensions */ = {isa = PBXBuildFile; fileRef = 7F581D32221ED5C60099E66B /* NotificationService.appex */; settings = {ATTRIBUTES = (RemoveHeadersOnCopy, ); }; };
		7F581F78221EEA7C0099E66B /* libUploadAttachments.a in Frameworks */ = {isa = PBXBuildFile; fileRef = 7FABE04522137F2A00D0F595 /* libUploadAttachments.a */; };
		7F5BA34722B99B7B005B05D3 /* Mattermost+RCTUITextView.m in Sources */ = {isa = PBXBuildFile; fileRef = 7F5BA34622B99B7B005B05D3 /* Mattermost+RCTUITextView.m */; };
		7F5CA9A0208FE3B9004F91CE /* libRNDocumentPicker.a in Frameworks */ = {isa = PBXBuildFile; fileRef = 7F5CA991208FE38F004F91CE /* libRNDocumentPicker.a */; };
		7F642DF02093533300F3165E /* libRNDeviceInfo.a in Frameworks */ = {isa = PBXBuildFile; fileRef = 7F642DED2093530B00F3165E /* libRNDeviceInfo.a */; };
		7F72F2EE2211220500F98FFF /* GenericPreview.xib in Resources */ = {isa = PBXBuildFile; fileRef = 7F72F2ED2211220500F98FFF /* GenericPreview.xib */; };
		7F72F2F0221123E200F98FFF /* GenericPreview.swift in Sources */ = {isa = PBXBuildFile; fileRef = 7F72F2EF221123E200F98FFF /* GenericPreview.swift */; };
		7F72F2F322112EC700F98FFF /* generic.png in Resources */ = {isa = PBXBuildFile; fileRef = 7F72F2F222112EC700F98FFF /* generic.png */; };
		7F7D7F98201645E100D31155 /* libReactNativePermissions.a in Frameworks */ = {isa = PBXBuildFile; fileRef = 7F7D7F87201645D300D31155 /* libReactNativePermissions.a */; };
		7F88A04422270FD400DC5DE2 /* libRNSentry.a in Frameworks */ = {isa = PBXBuildFile; fileRef = 7F88A03C22270FB800DC5DE2 /* libRNSentry.a */; };
		7FABDFC22211A39000D0F595 /* Section.swift in Sources */ = {isa = PBXBuildFile; fileRef = 7FABDFC12211A39000D0F595 /* Section.swift */; };
		7FABE00A2212650600D0F595 /* ChannelsViewController.swift in Sources */ = {isa = PBXBuildFile; fileRef = 7FABE0092212650600D0F595 /* ChannelsViewController.swift */; };
		7FABE04622137F5C00D0F595 /* libUploadAttachments.a in Frameworks */ = {isa = PBXBuildFile; fileRef = 7FABE04522137F2A00D0F595 /* libUploadAttachments.a */; };
		7FABE0562213884700D0F595 /* libUploadAttachments.a in Frameworks */ = {isa = PBXBuildFile; fileRef = 7FABE04522137F2A00D0F595 /* libUploadAttachments.a */; };
		7FBB5E9B1E1F5A4B000DE18A /* libRNVectorIcons.a in Frameworks */ = {isa = PBXBuildFile; fileRef = 7FDF290C1E1F4B4E00DBBE56 /* libRNVectorIcons.a */; };
		7FD1DD0823273C6000E0D948 /* libRNCWebView.a in Frameworks */ = {isa = PBXBuildFile; fileRef = 7F26C1CB219C463300FEB42D /* libRNCWebView.a */; };
		7FDB92B11F706F58006CDFD1 /* libRNImagePicker.a in Frameworks */ = {isa = PBXBuildFile; fileRef = 7FDB92A71F706F45006CDFD1 /* libRNImagePicker.a */; };
		7FEB10981F6101710039A015 /* BlurAppScreen.m in Sources */ = {isa = PBXBuildFile; fileRef = 7FEB10971F6101710039A015 /* BlurAppScreen.m */; };
		7FEB109D1F61019C0039A015 /* MattermostManaged.m in Sources */ = {isa = PBXBuildFile; fileRef = 7FEB109A1F61019C0039A015 /* MattermostManaged.m */; };
		7FEB109E1F61019C0039A015 /* UIImage+ImageEffects.m in Sources */ = {isa = PBXBuildFile; fileRef = 7FEB109C1F61019C0039A015 /* UIImage+ImageEffects.m */; };
		7FF2AF8B2086483E00FFBDF4 /* KeyShareConsumer.storyboard in Resources */ = {isa = PBXBuildFile; fileRef = 7FF2AF8A2086483E00FFBDF4 /* KeyShareConsumer.storyboard */; };
		7FF31C1421330B7900680B75 /* libRNFetchBlob.a in Frameworks */ = {isa = PBXBuildFile; fileRef = 7FF31C1321330B4200680B75 /* libRNFetchBlob.a */; };
		832341BD1AAA6AB300B99B32 /* libRCTText.a in Frameworks */ = {isa = PBXBuildFile; fileRef = 832341B51AAA6A8300B99B32 /* libRCTText.a */; };
		84596ECE229D93FD00981086 /* libReactNativeNavigation.a in Frameworks */ = {isa = PBXBuildFile; fileRef = 84596EB1229D93B600981086 /* libReactNativeNavigation.a */; };
		84E3264B229834C30055068A /* Config.swift in Sources */ = {isa = PBXBuildFile; fileRef = 84E325FF229834C30055068A /* Config.swift */; };
		895C9A56B94A45C1BAF568FE /* Entypo.ttf in Resources */ = {isa = PBXBuildFile; fileRef = AC6EB561E1F64C17A69D2FAD /* Entypo.ttf */; };
		8D26455C994F46C39B1392F2 /* libRNSafeArea.a in Frameworks */ = {isa = PBXBuildFile; fileRef = 9263CF9B16054263B13EA23B /* libRNSafeArea.a */; };
		9358B95F95184EE0A4DCE629 /* OpenSans-Bold.ttf in Resources */ = {isa = PBXBuildFile; fileRef = D4B1B363C2414DA19C1AC521 /* OpenSans-Bold.ttf */; };
		940FF06938DA4D9096CC68E9 /* libRealmReact.a in Frameworks */ = {isa = PBXBuildFile; fileRef = 75BF2223FFC54430A59B50E6 /* libRealmReact.a */; };
		A08D512E7ADC40CCAD055A9E /* OpenSans-Regular.ttf in Resources */ = {isa = PBXBuildFile; fileRef = BC977883E2624E05975CA65B /* OpenSans-Regular.ttf */; };
		A9B746D2CFA9CEBFB8AE2B5B /* libPods-Mattermost.a in Frameworks */ = {isa = PBXBuildFile; fileRef = 65FD5EA57EBAE06106094B2F /* libPods-Mattermost.a */; };
		AA9605CFDA8E4E7CB8A041BF /* Roboto-Regular.ttf in Resources */ = {isa = PBXBuildFile; fileRef = C5BD64DE829E455A997DCAD5 /* Roboto-Regular.ttf */; };
		ABF5F93B1D0A47BAACEAC376 /* Roboto-Light.ttf in Resources */ = {isa = PBXBuildFile; fileRef = 34B20A903038487E8D7DEA1E /* Roboto-Light.ttf */; };
		C035DB50ED2045F09923FFAE /* MaterialCommunityIcons.ttf in Resources */ = {isa = PBXBuildFile; fileRef = 04AA5E8EF3B54735A11E3B95 /* MaterialCommunityIcons.ttf */; };
		C337E8708D2845C6A8DBB47E /* Ionicons.ttf in Resources */ = {isa = PBXBuildFile; fileRef = 2DCFD31D3F4A4154822AB532 /* Ionicons.ttf */; };
		C99BB3F4E4564F01A531FBEA /* Roboto-Medium.ttf in Resources */ = {isa = PBXBuildFile; fileRef = 09FA716C56874BDDA30FE8C4 /* Roboto-Medium.ttf */; };
		D719A67137964F08BE47A5FC /* OpenSans-ExtraBold.ttf in Resources */ = {isa = PBXBuildFile; fileRef = 3647DF63D6764CF093375861 /* OpenSans-ExtraBold.ttf */; };
		DA32194224944F1DBD27C485 /* FontAwesome5_Regular.ttf in Resources */ = {isa = PBXBuildFile; fileRef = 59A2AAD141C34AA7B4655F27 /* FontAwesome5_Regular.ttf */; };
		DB0C3E85BBF548DE99EC5F13 /* libc++.tbd in Frameworks */ = {isa = PBXBuildFile; fileRef = 7BFFEE002B9849BE9F36EBA2 /* libc++.tbd */; };
		DDE492F7425D451884DAA088 /* Roboto-Black.ttf in Resources */ = {isa = PBXBuildFile; fileRef = 6EFF13DD24CE4E26953E598A /* Roboto-Black.ttf */; };
		DE863F2E1E194A45A5B58FFA /* Roboto-Thin.ttf in Resources */ = {isa = PBXBuildFile; fileRef = A734E00E7E184582A877F2B3 /* Roboto-Thin.ttf */; };
		E052494CD6104A65840485E7 /* Roboto-Bold.ttf in Resources */ = {isa = PBXBuildFile; fileRef = 71E626D4980A4560B26F0E1C /* Roboto-Bold.ttf */; };
		E08B278B7BA14C41AD908BE2 /* FontAwesome5_Brands.ttf in Resources */ = {isa = PBXBuildFile; fileRef = 5C5FEE2D22F048709FB330F3 /* FontAwesome5_Brands.ttf */; };
		EC6AF34E03F647389D377064 /* Roboto-ThinItalic.ttf in Resources */ = {isa = PBXBuildFile; fileRef = 12D0B0E475FD46E29907305E /* Roboto-ThinItalic.ttf */; };
		F006936FC2884C24A1321FC0 /* MaterialIcons.ttf in Resources */ = {isa = PBXBuildFile; fileRef = 356C9186FA374641A00EB2EA /* MaterialIcons.ttf */; };
		F083DB472349411A8E6E7AAD /* OpenSans-LightItalic.ttf in Resources */ = {isa = PBXBuildFile; fileRef = BE17F630DB5D41FD93F32D22 /* OpenSans-LightItalic.ttf */; };
		F23C99AA5FA10E457A76803A /* libPods-MattermostTests.a in Frameworks */ = {isa = PBXBuildFile; fileRef = 4246DC09024BB33A3E491E25 /* libPods-MattermostTests.a */; };
/* End PBXBuildFile section */

/* Begin PBXContainerItemProxy section */
		00C302AB1ABCB8CE00DB3ED1 /* PBXContainerItemProxy */ = {
			isa = PBXContainerItemProxy;
			containerPortal = 00C302A71ABCB8CE00DB3ED1 /* RCTActionSheet.xcodeproj */;
			proxyType = 2;
			remoteGlobalIDString = 134814201AA4EA6300B7C361;
			remoteInfo = RCTActionSheet;
		};
		00C302B91ABCB90400DB3ED1 /* PBXContainerItemProxy */ = {
			isa = PBXContainerItemProxy;
			containerPortal = 00C302B51ABCB90400DB3ED1 /* RCTGeolocation.xcodeproj */;
			proxyType = 2;
			remoteGlobalIDString = 134814201AA4EA6300B7C361;
			remoteInfo = RCTGeolocation;
		};
		00C302BF1ABCB91800DB3ED1 /* PBXContainerItemProxy */ = {
			isa = PBXContainerItemProxy;
			containerPortal = 00C302BB1ABCB91800DB3ED1 /* RCTImage.xcodeproj */;
			proxyType = 2;
			remoteGlobalIDString = 58B5115D1A9E6B3D00147676;
			remoteInfo = RCTImage;
		};
		00C302DB1ABCB9D200DB3ED1 /* PBXContainerItemProxy */ = {
			isa = PBXContainerItemProxy;
			containerPortal = 00C302D31ABCB9D200DB3ED1 /* RCTNetwork.xcodeproj */;
			proxyType = 2;
			remoteGlobalIDString = 58B511DB1A9E6C8500147676;
			remoteInfo = RCTNetwork;
		};
		00C302E31ABCB9EE00DB3ED1 /* PBXContainerItemProxy */ = {
			isa = PBXContainerItemProxy;
			containerPortal = 00C302DF1ABCB9EE00DB3ED1 /* RCTVibration.xcodeproj */;
			proxyType = 2;
			remoteGlobalIDString = 832C81801AAF6DEF007FA2F7;
			remoteInfo = RCTVibration;
		};
		00E356F41AD99517003FC87E /* PBXContainerItemProxy */ = {
			isa = PBXContainerItemProxy;
			containerPortal = 83CBB9F71A601CBA00E9B192 /* Project object */;
			proxyType = 1;
			remoteGlobalIDString = 13B07F861A680F5B00A75B9A;
			remoteInfo = Mattermost;
		};
		139105C01AF99BAD00B5F7CC /* PBXContainerItemProxy */ = {
			isa = PBXContainerItemProxy;
			containerPortal = 139105B61AF99BAD00B5F7CC /* RCTSettings.xcodeproj */;
			proxyType = 2;
			remoteGlobalIDString = 134814201AA4EA6300B7C361;
			remoteInfo = RCTSettings;
		};
		139FDEF31B06529B00C62182 /* PBXContainerItemProxy */ = {
			isa = PBXContainerItemProxy;
			containerPortal = 139FDEE61B06529A00C62182 /* RCTWebSocket.xcodeproj */;
			proxyType = 2;
			remoteGlobalIDString = 3C86DF461ADF2C930047B81A;
			remoteInfo = RCTWebSocket;
		};
		146834031AC3E56700842450 /* PBXContainerItemProxy */ = {
			isa = PBXContainerItemProxy;
			containerPortal = 146833FF1AC3E56700842450 /* React.xcodeproj */;
			proxyType = 2;
			remoteGlobalIDString = 83CBBA2E1A601D0E00E9B192;
			remoteInfo = React;
		};
		372E25661F5F0E1800A2BFAB /* PBXContainerItemProxy */ = {
			isa = PBXContainerItemProxy;
			containerPortal = 62A58E5E984E4CF1811620B8 /* RNCookieManagerIOS.xcodeproj */;
			proxyType = 2;
			remoteGlobalIDString = 1BD725DA1CF77A8B005DBD79;
			remoteInfo = RNCookieManagerIOS;
		};
		3752184E1F4B9E980035444B /* PBXContainerItemProxy */ = {
			isa = PBXContainerItemProxy;
			containerPortal = 3752184A1F4B9E980035444B /* RCTCameraRoll.xcodeproj */;
			proxyType = 2;
			remoteGlobalIDString = 58B5115D1A9E6B3D00147676;
			remoteInfo = RCTCameraRoll;
		};
		37ABD39B1F4CE13B001FDE6B /* PBXContainerItemProxy */ = {
			isa = PBXContainerItemProxy;
			containerPortal = 37ABD3971F4CE13B001FDE6B /* ART.xcodeproj */;
			proxyType = 2;
			remoteGlobalIDString = 0CF68AC11AF0540F00FF9E5C;
			remoteInfo = ART;
		};
		37D8FEC11E80B5230091F3BD /* PBXContainerItemProxy */ = {
			isa = PBXContainerItemProxy;
			containerPortal = 7DCC3D826CE640AF8F491692 /* BVLinearGradient.xcodeproj */;
			proxyType = 2;
			remoteGlobalIDString = 134814201AA4EA6300B7C361;
			remoteInfo = BVLinearGradient;
		};
		37DF8AC81F5F0D430079BF89 /* PBXContainerItemProxy */ = {
			isa = PBXContainerItemProxy;
			containerPortal = 37ABD3971F4CE13B001FDE6B /* ART.xcodeproj */;
			proxyType = 2;
			remoteGlobalIDString = 323A12871E5F266B004975B8;
			remoteInfo = "ART-tvOS";
		};
		37DF8ACC1F5F0D430079BF89 /* PBXContainerItemProxy */ = {
			isa = PBXContainerItemProxy;
			containerPortal = 7DCC3D826CE640AF8F491692 /* BVLinearGradient.xcodeproj */;
			proxyType = 2;
			remoteGlobalIDString = 64AA15081EF7F30100718508;
			remoteInfo = "BVLinearGradient-tvOS";
		};
		37DF8AF11F5F0D430079BF89 /* PBXContainerItemProxy */ = {
			isa = PBXContainerItemProxy;
			containerPortal = 146833FF1AC3E56700842450 /* React.xcodeproj */;
			proxyType = 2;
			remoteGlobalIDString = 139D7ECE1E25DB7D00323FB7;
			remoteInfo = "third-party";
		};
		37DF8AF31F5F0D430079BF89 /* PBXContainerItemProxy */ = {
			isa = PBXContainerItemProxy;
			containerPortal = 146833FF1AC3E56700842450 /* React.xcodeproj */;
			proxyType = 2;
			remoteGlobalIDString = 3D383D3C1EBD27B6005632C8;
			remoteInfo = "third-party-tvOS";
		};
		37DF8AF51F5F0D430079BF89 /* PBXContainerItemProxy */ = {
			isa = PBXContainerItemProxy;
			containerPortal = 146833FF1AC3E56700842450 /* React.xcodeproj */;
			proxyType = 2;
			remoteGlobalIDString = 139D7E881E25C6D100323FB7;
			remoteInfo = "double-conversion";
		};
		37DF8AF71F5F0D430079BF89 /* PBXContainerItemProxy */ = {
			isa = PBXContainerItemProxy;
			containerPortal = 146833FF1AC3E56700842450 /* React.xcodeproj */;
			proxyType = 2;
			remoteGlobalIDString = 3D383D621EBD27B9005632C8;
			remoteInfo = "double-conversion-tvOS";
		};
		3DAD3E831DF850E9000B6D8A /* PBXContainerItemProxy */ = {
			isa = PBXContainerItemProxy;
			containerPortal = 00C302BB1ABCB91800DB3ED1 /* RCTImage.xcodeproj */;
			proxyType = 2;
			remoteGlobalIDString = 2D2A283A1D9B042B00D4039D;
			remoteInfo = "RCTImage-tvOS";
		};
		3DAD3E871DF850E9000B6D8A /* PBXContainerItemProxy */ = {
			isa = PBXContainerItemProxy;
			containerPortal = 78C398B01ACF4ADC00677621 /* RCTLinking.xcodeproj */;
			proxyType = 2;
			remoteGlobalIDString = 2D2A28471D9B043800D4039D;
			remoteInfo = "RCTLinking-tvOS";
		};
		3DAD3E8B1DF850E9000B6D8A /* PBXContainerItemProxy */ = {
			isa = PBXContainerItemProxy;
			containerPortal = 00C302D31ABCB9D200DB3ED1 /* RCTNetwork.xcodeproj */;
			proxyType = 2;
			remoteGlobalIDString = 2D2A28541D9B044C00D4039D;
			remoteInfo = "RCTNetwork-tvOS";
		};
		3DAD3E8F1DF850E9000B6D8A /* PBXContainerItemProxy */ = {
			isa = PBXContainerItemProxy;
			containerPortal = 139105B61AF99BAD00B5F7CC /* RCTSettings.xcodeproj */;
			proxyType = 2;
			remoteGlobalIDString = 2D2A28611D9B046600D4039D;
			remoteInfo = "RCTSettings-tvOS";
		};
		3DAD3E931DF850E9000B6D8A /* PBXContainerItemProxy */ = {
			isa = PBXContainerItemProxy;
			containerPortal = 832341B01AAA6A8300B99B32 /* RCTText.xcodeproj */;
			proxyType = 2;
			remoteGlobalIDString = 2D2A287B1D9B048500D4039D;
			remoteInfo = "RCTText-tvOS";
		};
		3DAD3E981DF850E9000B6D8A /* PBXContainerItemProxy */ = {
			isa = PBXContainerItemProxy;
			containerPortal = 139FDEE61B06529A00C62182 /* RCTWebSocket.xcodeproj */;
			proxyType = 2;
			remoteGlobalIDString = 2D2A28881D9B049200D4039D;
			remoteInfo = "RCTWebSocket-tvOS";
		};
		3DAD3EA21DF850E9000B6D8A /* PBXContainerItemProxy */ = {
			isa = PBXContainerItemProxy;
			containerPortal = 146833FF1AC3E56700842450 /* React.xcodeproj */;
			proxyType = 2;
			remoteGlobalIDString = 2D2A28131D9B038B00D4039D;
			remoteInfo = "React-tvOS";
		};
		3DAD3EA41DF850E9000B6D8A /* PBXContainerItemProxy */ = {
			isa = PBXContainerItemProxy;
			containerPortal = 146833FF1AC3E56700842450 /* React.xcodeproj */;
			proxyType = 2;
			remoteGlobalIDString = 3D3C059A1DE3340900C268FA;
			remoteInfo = yoga;
		};
		3DAD3EA61DF850E9000B6D8A /* PBXContainerItemProxy */ = {
			isa = PBXContainerItemProxy;
			containerPortal = 146833FF1AC3E56700842450 /* React.xcodeproj */;
			proxyType = 2;
			remoteGlobalIDString = 3D3C06751DE3340C00C268FA;
			remoteInfo = "yoga-tvOS";
		};
		3DAD3EA81DF850E9000B6D8A /* PBXContainerItemProxy */ = {
			isa = PBXContainerItemProxy;
			containerPortal = 146833FF1AC3E56700842450 /* React.xcodeproj */;
			proxyType = 2;
			remoteGlobalIDString = 3D3CD9251DE5FBEC00167DC4;
			remoteInfo = cxxreact;
		};
		3DAD3EAA1DF850E9000B6D8A /* PBXContainerItemProxy */ = {
			isa = PBXContainerItemProxy;
			containerPortal = 146833FF1AC3E56700842450 /* React.xcodeproj */;
			proxyType = 2;
			remoteGlobalIDString = 3D3CD9321DE5FBEE00167DC4;
			remoteInfo = "cxxreact-tvOS";
		};
		49DF9A73231D0CB3008CC96D /* PBXContainerItemProxy */ = {
			isa = PBXContainerItemProxy;
			containerPortal = 49DF9A2A231D0CB3008CC96D /* RNReactNativeHapticFeedback.xcodeproj */;
			proxyType = 2;
			remoteGlobalIDString = 134814201AA4EA6300B7C361;
			remoteInfo = RNReactNativeHapticFeedback;
		};
		5E9157321DD0AC6500FF2AA8 /* PBXContainerItemProxy */ = {
			isa = PBXContainerItemProxy;
			containerPortal = 5E91572D1DD0AC6500FF2AA8 /* RCTAnimation.xcodeproj */;
			proxyType = 2;
			remoteGlobalIDString = 134814201AA4EA6300B7C361;
			remoteInfo = RCTAnimation;
		};
		5E9157341DD0AC6500FF2AA8 /* PBXContainerItemProxy */ = {
			isa = PBXContainerItemProxy;
			containerPortal = 5E91572D1DD0AC6500FF2AA8 /* RCTAnimation.xcodeproj */;
			proxyType = 2;
			remoteGlobalIDString = 2D2A28201D9B03D100D4039D;
			remoteInfo = "RCTAnimation-tvOS";
		};
		74D116A9208A8D3100CF8A79 /* PBXContainerItemProxy */ = {
			isa = PBXContainerItemProxy;
			containerPortal = 74D116A4208A8D3000CF8A79 /* RNKeychain.xcodeproj */;
			proxyType = 2;
			remoteGlobalIDString = 5D82366F1B0CE05B005A9EF3;
			remoteInfo = RNKeychain;
		};
		74D116AB208A8D3100CF8A79 /* PBXContainerItemProxy */ = {
			isa = PBXContainerItemProxy;
			containerPortal = 74D116A4208A8D3000CF8A79 /* RNKeychain.xcodeproj */;
			proxyType = 2;
			remoteGlobalIDString = 6478985F1F38BF9100DA1C12;
			remoteInfo = "RNKeychain-tvOS";
		};
		78C398B81ACF4ADC00677621 /* PBXContainerItemProxy */ = {
			isa = PBXContainerItemProxy;
			containerPortal = 78C398B01ACF4ADC00677621 /* RCTLinking.xcodeproj */;
			proxyType = 2;
			remoteGlobalIDString = 134814201AA4EA6300B7C361;
			remoteInfo = RCTLinking;
		};
		7F11AA0F228848D8001C9540 /* PBXContainerItemProxy */ = {
			isa = PBXContainerItemProxy;
			containerPortal = 7F11AA06228848D8001C9540 /* KeyboardTrackingView.xcodeproj */;
			proxyType = 2;
			remoteGlobalIDString = D834CED81CC64F2400FA5668;
			remoteInfo = KeyboardTrackingView;
		};
		7F1A569A227E389600EF7A90 /* PBXContainerItemProxy */ = {
			isa = PBXContainerItemProxy;
			containerPortal = 7F1A5663227E389600EF7A90 /* RNCAsyncStorage.xcodeproj */;
			proxyType = 2;
			remoteGlobalIDString = 134814201AA4EA6300B7C361;
			remoteInfo = RNCAsyncStorage;
		};
		7F1A56A4227E389600EF7A90 /* PBXContainerItemProxy */ = {
			isa = PBXContainerItemProxy;
			containerPortal = 920B7301B6F84DDD80677487 /* RNGestureHandler.xcodeproj */;
			proxyType = 2;
			remoteGlobalIDString = B5C32A36220C603B000FFB8D;
			remoteInfo = "RNGestureHandler-tvOS";
		};
		7F240A21220D3A2300637665 /* PBXContainerItemProxy */ = {
			isa = PBXContainerItemProxy;
			containerPortal = 83CBB9F71A601CBA00E9B192 /* Project object */;
			proxyType = 1;
			remoteGlobalIDString = 7F240A18220D3A2300637665;
			remoteInfo = MattermostShare;
		};
		7F26919F1EE1DC51007574FE /* PBXContainerItemProxy */ = {
			isa = PBXContainerItemProxy;
			containerPortal = 7F26919B1EE1DC51007574FE /* RNNotifications.xcodeproj */;
			proxyType = 2;
			remoteGlobalIDString = 134814201AA4EA6300B7C361;
			remoteInfo = RNNotifications;
		};
		7F26C1CA219C463300FEB42D /* PBXContainerItemProxy */ = {
			isa = PBXContainerItemProxy;
			containerPortal = 7F26C1C6219C463300FEB42D /* RNCWebView.xcodeproj */;
			proxyType = 2;
			remoteGlobalIDString = 134814201AA4EA6300B7C361;
			remoteInfo = RNCWebView;
		};
		7F43D5BD1F6BF882001FC614 /* PBXContainerItemProxy */ = {
			isa = PBXContainerItemProxy;
			containerPortal = A2968536BEC74A4ABBB73BD9 /* RCTYouTube.xcodeproj */;
			proxyType = 2;
			remoteGlobalIDString = 8BDB9BC91B4289AE00EF9FEF;
			remoteInfo = RCTYouTube;
		};
		7F43D63A1F6BF9EB001FC614 /* PBXContainerItemProxy */ = {
			isa = PBXContainerItemProxy;
			containerPortal = 2CBE9C0FB56E4FDA96C30792 /* RNSVG.xcodeproj */;
			proxyType = 2;
			remoteGlobalIDString = 7F43D6041F6BF9CA001FC614;
			remoteInfo = "RNSVG-tvOS";
		};
		7F46E07E21B5AF9E004060B8 /* PBXContainerItemProxy */ = {
			isa = PBXContainerItemProxy;
			containerPortal = 920B7301B6F84DDD80677487 /* RNGestureHandler.xcodeproj */;
			proxyType = 2;
			remoteGlobalIDString = 134814201AA4EA6300B7C361;
			remoteInfo = RNGestureHandler;
		};
		7F4C1F831FBE572B0029D1DF /* PBXContainerItemProxy */ = {
			isa = PBXContainerItemProxy;
			containerPortal = 139FDEE61B06529A00C62182 /* RCTWebSocket.xcodeproj */;
			proxyType = 2;
			remoteGlobalIDString = 3DBE0D001F3B181A0099AA32;
			remoteInfo = fishhook;
		};
		7F4C1F851FBE572B0029D1DF /* PBXContainerItemProxy */ = {
			isa = PBXContainerItemProxy;
			containerPortal = 139FDEE61B06529A00C62182 /* RCTWebSocket.xcodeproj */;
			proxyType = 2;
			remoteGlobalIDString = 3DBE0D0D1F3B181C0099AA32;
			remoteInfo = "fishhook-tvOS";
		};
		7F4C2594227E3AE9009144EF /* PBXContainerItemProxy */ = {
			isa = PBXContainerItemProxy;
			containerPortal = 7F4C258F227E3AE9009144EF /* RNCNetInfo.xcodeproj */;
			proxyType = 2;
			remoteGlobalIDString = 134814201AA4EA6300B7C361;
			remoteInfo = RNCNetInfo;
		};
		7F4C2596227E3AE9009144EF /* PBXContainerItemProxy */ = {
			isa = PBXContainerItemProxy;
			containerPortal = 7F4C258F227E3AE9009144EF /* RNCNetInfo.xcodeproj */;
			proxyType = 2;
			remoteGlobalIDString = B5027B1B2237B30F00F1AABA;
			remoteInfo = "RNCNetInfo-tvOS";
		};
		7F581C71221DF8DE0099E66B /* PBXContainerItemProxy */ = {
			isa = PBXContainerItemProxy;
			containerPortal = 146833FF1AC3E56700842450 /* React.xcodeproj */;
			proxyType = 2;
			remoteGlobalIDString = EDEBC6D6214B3E7000DD5AC8;
			remoteInfo = jsi;
		};
		7F581C73221DF8DE0099E66B /* PBXContainerItemProxy */ = {
			isa = PBXContainerItemProxy;
			containerPortal = 146833FF1AC3E56700842450 /* React.xcodeproj */;
			proxyType = 2;
			remoteGlobalIDString = EDEBC73B214B45A300DD5AC8;
			remoteInfo = jsiexecutor;
		};
		7F581C75221DF8DE0099E66B /* PBXContainerItemProxy */ = {
			isa = PBXContainerItemProxy;
			containerPortal = 146833FF1AC3E56700842450 /* React.xcodeproj */;
			proxyType = 2;
			remoteGlobalIDString = ED296FB6214C9A0900B7C4FE;
			remoteInfo = "jsi-tvOS";
		};
		7F581C77221DF8DE0099E66B /* PBXContainerItemProxy */ = {
			isa = PBXContainerItemProxy;
			containerPortal = 146833FF1AC3E56700842450 /* React.xcodeproj */;
			proxyType = 2;
			remoteGlobalIDString = ED296FEE214C9CF800B7C4FE;
			remoteInfo = "jsiexecutor-tvOS";
		};
		7F581D37221ED5C60099E66B /* PBXContainerItemProxy */ = {
			isa = PBXContainerItemProxy;
			containerPortal = 83CBB9F71A601CBA00E9B192 /* Project object */;
			proxyType = 1;
			remoteGlobalIDString = 7F581D31221ED5C60099E66B;
			remoteInfo = NotificationService;
		};
		7F5CA990208FE38F004F91CE /* PBXContainerItemProxy */ = {
			isa = PBXContainerItemProxy;
			containerPortal = 7F5CA956208FE38F004F91CE /* RNDocumentPicker.xcodeproj */;
			proxyType = 2;
			remoteGlobalIDString = E01DD9DB1D2311A600C39062;
			remoteInfo = RNDocumentPicker;
		};
		7F63D2801E6C957C001FAE12 /* PBXContainerItemProxy */ = {
			isa = PBXContainerItemProxy;
			containerPortal = 7F63D27B1E6C957C001FAE12 /* RCTPushNotification.xcodeproj */;
			proxyType = 2;
			remoteGlobalIDString = 134814201AA4EA6300B7C361;
			remoteInfo = RCTPushNotification;
		};
		7F63D2821E6C957C001FAE12 /* PBXContainerItemProxy */ = {
			isa = PBXContainerItemProxy;
			containerPortal = 7F63D27B1E6C957C001FAE12 /* RCTPushNotification.xcodeproj */;
			proxyType = 2;
			remoteGlobalIDString = 3D05745F1DE6004600184BB4;
			remoteInfo = "RCTPushNotification-tvOS";
		};
		7F642DEC2093530B00F3165E /* PBXContainerItemProxy */ = {
			isa = PBXContainerItemProxy;
			containerPortal = 7F642DE72093530B00F3165E /* RNDeviceInfo.xcodeproj */;
			proxyType = 2;
			remoteGlobalIDString = DA5891D81BA9A9FC002B4DB2;
			remoteInfo = RNDeviceInfo;
		};
		7F642DEE2093530B00F3165E /* PBXContainerItemProxy */ = {
			isa = PBXContainerItemProxy;
			containerPortal = 7F642DE72093530B00F3165E /* RNDeviceInfo.xcodeproj */;
			proxyType = 2;
			remoteGlobalIDString = E72EC1401F7ABB5A0001BC90;
			remoteInfo = "RNDeviceInfo-tvOS";
		};
		7F6FF6B4203499F400150948 /* PBXContainerItemProxy */ = {
			isa = PBXContainerItemProxy;
			containerPortal = 146833FF1AC3E56700842450 /* React.xcodeproj */;
			proxyType = 2;
			remoteGlobalIDString = EBF21BDC1FC498900052F4D5;
			remoteInfo = jsinspector;
		};
		7F6FF6B6203499F400150948 /* PBXContainerItemProxy */ = {
			isa = PBXContainerItemProxy;
			containerPortal = 146833FF1AC3E56700842450 /* React.xcodeproj */;
			proxyType = 2;
			remoteGlobalIDString = EBF21BFA1FC4989A0052F4D5;
			remoteInfo = "jsinspector-tvOS";
		};
		7F77196022C52DDF00745AF9 /* PBXContainerItemProxy */ = {
			isa = PBXContainerItemProxy;
			containerPortal = 5202E51426A34AB794FD2F85 /* RealmReact.xcodeproj */;
			proxyType = 2;
			remoteGlobalIDString = F60690131CA2766F0003FB26;
			remoteInfo = RealmReact;
		};
		7F7D7F86201645D300D31155 /* PBXContainerItemProxy */ = {
			isa = PBXContainerItemProxy;
			containerPortal = 7F7D7F52201645D300D31155 /* ReactNativePermissions.xcodeproj */;
			proxyType = 2;
			remoteGlobalIDString = 9D23B34F1C767B80008B4819;
			remoteInfo = ReactNativePermissions;
		};
		7F88A03B22270FB800DC5DE2 /* PBXContainerItemProxy */ = {
			isa = PBXContainerItemProxy;
			containerPortal = 7F889FF522270FB700DC5DE2 /* RNSentry.xcodeproj */;
			proxyType = 2;
			remoteGlobalIDString = 134814201AA4EA6300B7C361;
			remoteInfo = RNSentry;
		};
		7F88A03D22270FB800DC5DE2 /* PBXContainerItemProxy */ = {
			isa = PBXContainerItemProxy;
			containerPortal = 7F889FF522270FB700DC5DE2 /* RNSentry.xcodeproj */;
			proxyType = 2;
			remoteGlobalIDString = 274692C321B4414400BF91A8;
			remoteInfo = "RNSentry-tvOS";
		};
		7F8C49861F3DFC30003A22BA /* PBXContainerItemProxy */ = {
			isa = PBXContainerItemProxy;
			containerPortal = D0281D64B98143668D6AD42B /* RNLocalAuth.xcodeproj */;
			proxyType = 2;
			remoteGlobalIDString = 134814201AA4EA6300B7C361;
			remoteInfo = RNLocalAuth;
		};
		7F8C49F71F3E0710003A22BA /* PBXContainerItemProxy */ = {
			isa = PBXContainerItemProxy;
			containerPortal = EBA6063A99C141098D40C67A /* RNPasscodeStatus.xcodeproj */;
			proxyType = 2;
			remoteGlobalIDString = 732D5BB41C30EA5700CA0A32;
			remoteInfo = RNPasscodeStatus;
		};
		7F8C4A611F3E21FB003A22BA /* PBXContainerItemProxy */ = {
			isa = PBXContainerItemProxy;
			containerPortal = 27A6EA89298440439DA9F98D /* JailMonkey.xcodeproj */;
			proxyType = 2;
			remoteGlobalIDString = 38C138441D3FC3F600A8162D;
			remoteInfo = JailMonkey;
		};
		7F93F9D81FBB726B0088E416 /* PBXContainerItemProxy */ = {
			isa = PBXContainerItemProxy;
			containerPortal = DF9DAAAA482343F3910A1A4C /* RCTVideo.xcodeproj */;
			proxyType = 2;
			remoteGlobalIDString = 134814201AA4EA6300B7C361;
			remoteInfo = RCTVideo;
		};
		7F93F9DA1FBB726B0088E416 /* PBXContainerItemProxy */ = {
			isa = PBXContainerItemProxy;
			containerPortal = DF9DAAAA482343F3910A1A4C /* RCTVideo.xcodeproj */;
			proxyType = 2;
			remoteGlobalIDString = 641E28441F0EEC8500443AF6;
			remoteInfo = "RCTVideo-tvOS";
		};
		7FA7950A1F61A1A500C02924 /* PBXContainerItemProxy */ = {
			isa = PBXContainerItemProxy;
			containerPortal = 3B1E210BF3B649BBBF427977 /* ReactNativeExceptionHandler.xcodeproj */;
			proxyType = 2;
			remoteGlobalIDString = 134814201AA4EA6300B7C361;
			remoteInfo = ReactNativeExceptionHandler;
		};
		7FAB4570222DD0DA00EBFFC8 /* PBXContainerItemProxy */ = {
			isa = PBXContainerItemProxy;
			containerPortal = 7FABE04022137F2900D0F595 /* UploadAttachments.xcodeproj */;
			proxyType = 1;
			remoteGlobalIDString = 7FABE03522137F2900D0F595;
			remoteInfo = UploadAttachments;
		};
		7FAB45B9222DD0E300EBFFC8 /* PBXContainerItemProxy */ = {
			isa = PBXContainerItemProxy;
			containerPortal = 7FABE04022137F2900D0F595 /* UploadAttachments.xcodeproj */;
			proxyType = 1;
			remoteGlobalIDString = 7FABE03522137F2900D0F595;
			remoteInfo = UploadAttachments;
		};
		7FABE04422137F2A00D0F595 /* PBXContainerItemProxy */ = {
			isa = PBXContainerItemProxy;
			containerPortal = 7FABE04022137F2900D0F595 /* UploadAttachments.xcodeproj */;
			proxyType = 2;
			remoteGlobalIDString = 7FABE03622137F2900D0F595;
			remoteInfo = UploadAttachments;
		};
		7FDB92A61F706F45006CDFD1 /* PBXContainerItemProxy */ = {
			isa = PBXContainerItemProxy;
			containerPortal = 7FDB92751F706F45006CDFD1 /* RNImagePicker.xcodeproj */;
			proxyType = 2;
			remoteGlobalIDString = 014A3B5C1C6CF33500B6D375;
			remoteInfo = RNImagePicker;
		};
		7FDF28E01E1F4B1F00DBBE56 /* PBXContainerItemProxy */ = {
			isa = PBXContainerItemProxy;
			containerPortal = 2CBE9C0FB56E4FDA96C30792 /* RNSVG.xcodeproj */;
			proxyType = 2;
			remoteGlobalIDString = 0CF68AC11AF0540F00FF9E5C;
			remoteInfo = RNSVG;
		};
		7FDF290B1E1F4B4E00DBBE56 /* PBXContainerItemProxy */ = {
			isa = PBXContainerItemProxy;
			containerPortal = 2B25899FDAC149EB96ED3305 /* RNVectorIcons.xcodeproj */;
			proxyType = 2;
			remoteGlobalIDString = 5DBEB1501B18CEA900B34395;
			remoteInfo = RNVectorIcons;
		};
		7FE5F961227739E600FEFFE1 /* PBXContainerItemProxy */ = {
			isa = PBXContainerItemProxy;
			containerPortal = 7FABE04022137F2900D0F595 /* UploadAttachments.xcodeproj */;
			proxyType = 1;
			remoteGlobalIDString = 7FABE03522137F2900D0F595;
			remoteInfo = UploadAttachments;
		};
		7FE5FB3521A1EB710075D1AA /* PBXContainerItemProxy */ = {
			isa = PBXContainerItemProxy;
			containerPortal = 2B25899FDAC149EB96ED3305 /* RNVectorIcons.xcodeproj */;
			proxyType = 2;
			remoteGlobalIDString = A39873CE1EA65EE60051E01A;
			remoteInfo = "RNVectorIcons-tvOS";
		};
		7FF31C1221330B4200680B75 /* PBXContainerItemProxy */ = {
			isa = PBXContainerItemProxy;
			containerPortal = 7FF31C0E21330B4200680B75 /* RNFetchBlob.xcodeproj */;
			proxyType = 2;
			remoteGlobalIDString = A15C300E1CD25C330074CB35;
			remoteInfo = RNFetchBlob;
		};
		7FFE328F1FD9CAF40038C7A0 /* PBXContainerItemProxy */ = {
			isa = PBXContainerItemProxy;
			containerPortal = 41898656FAE24E0BB390D0E4 /* RNReactNativeDocViewer.xcodeproj */;
			proxyType = 2;
			remoteGlobalIDString = 134814201AA4EA6300B7C361;
			remoteInfo = RNReactNativeDocViewer;
		};
		7FFE32941FD9CAF40038C7A0 /* PBXContainerItemProxy */ = {
			isa = PBXContainerItemProxy;
			containerPortal = 849D881A0372465294DE7315 /* RNSafeArea.xcodeproj */;
			proxyType = 2;
			remoteGlobalIDString = 6DA7B8031F692C4C00FD1D50;
			remoteInfo = RNSafeArea;
		};
		832341B41AAA6A8300B99B32 /* PBXContainerItemProxy */ = {
			isa = PBXContainerItemProxy;
			containerPortal = 832341B01AAA6A8300B99B32 /* RCTText.xcodeproj */;
			proxyType = 2;
			remoteGlobalIDString = 58B5119B1A9E6C1200147676;
			remoteInfo = RCTText;
		};
		84596EB0229D93B600981086 /* PBXContainerItemProxy */ = {
			isa = PBXContainerItemProxy;
			containerPortal = 84596E7B229D93B600981086 /* ReactNativeNavigation.xcodeproj */;
			proxyType = 2;
			remoteGlobalIDString = D8AFADBD1BEE6F3F00A4592D;
			remoteInfo = ReactNativeNavigation;
		};
		84596EB2229D93B600981086 /* PBXContainerItemProxy */ = {
			isa = PBXContainerItemProxy;
			containerPortal = 84596E7B229D93B600981086 /* ReactNativeNavigation.xcodeproj */;
			proxyType = 2;
			remoteGlobalIDString = 7B49FEBB1E95090800DEB3EA;
			remoteInfo = ReactNativeNavigationTests;
		};
/* End PBXContainerItemProxy section */

/* Begin PBXCopyFilesBuildPhase section */
		37DA4BA41E6F55AD002B058E /* Embed Frameworks */ = {
			isa = PBXCopyFilesBuildPhase;
			buildActionMask = 2147483647;
			dstPath = "";
			dstSubfolderSpec = 10;
			files = (
			);
			name = "Embed Frameworks";
			runOnlyForDeploymentPostprocessing = 0;
		};
		7FFE32A91FD9CB650038C7A0 /* Embed App Extensions */ = {
			isa = PBXCopyFilesBuildPhase;
			buildActionMask = 2147483647;
			dstPath = "";
			dstSubfolderSpec = 13;
			files = (
				7F240A23220D3A2300637665 /* MattermostShare.appex in Embed App Extensions */,
				7F581D39221ED5C60099E66B /* NotificationService.appex in Embed App Extensions */,
			);
			name = "Embed App Extensions";
			runOnlyForDeploymentPostprocessing = 0;
		};
/* End PBXCopyFilesBuildPhase section */

/* Begin PBXFileReference section */
		005346E5C0E542BFABAE1411 /* FontAwesome.ttf */ = {isa = PBXFileReference; explicitFileType = undefined; fileEncoding = 9; includeInIndex = 0; lastKnownFileType = unknown; name = FontAwesome.ttf; path = "../node_modules/react-native-vector-icons/Fonts/FontAwesome.ttf"; sourceTree = "<group>"; };
		00C302A71ABCB8CE00DB3ED1 /* RCTActionSheet.xcodeproj */ = {isa = PBXFileReference; lastKnownFileType = "wrapper.pb-project"; name = RCTActionSheet.xcodeproj; path = "../node_modules/react-native/Libraries/ActionSheetIOS/RCTActionSheet.xcodeproj"; sourceTree = "<group>"; };
		00C302B51ABCB90400DB3ED1 /* RCTGeolocation.xcodeproj */ = {isa = PBXFileReference; lastKnownFileType = "wrapper.pb-project"; name = RCTGeolocation.xcodeproj; path = "../node_modules/react-native/Libraries/Geolocation/RCTGeolocation.xcodeproj"; sourceTree = "<group>"; };
		00C302BB1ABCB91800DB3ED1 /* RCTImage.xcodeproj */ = {isa = PBXFileReference; lastKnownFileType = "wrapper.pb-project"; name = RCTImage.xcodeproj; path = "../node_modules/react-native/Libraries/Image/RCTImage.xcodeproj"; sourceTree = "<group>"; };
		00C302D31ABCB9D200DB3ED1 /* RCTNetwork.xcodeproj */ = {isa = PBXFileReference; lastKnownFileType = "wrapper.pb-project"; name = RCTNetwork.xcodeproj; path = "../node_modules/react-native/Libraries/Network/RCTNetwork.xcodeproj"; sourceTree = "<group>"; };
		00C302DF1ABCB9EE00DB3ED1 /* RCTVibration.xcodeproj */ = {isa = PBXFileReference; lastKnownFileType = "wrapper.pb-project"; name = RCTVibration.xcodeproj; path = "../node_modules/react-native/Libraries/Vibration/RCTVibration.xcodeproj"; sourceTree = "<group>"; };
		00E356EE1AD99517003FC87E /* MattermostTests.xctest */ = {isa = PBXFileReference; explicitFileType = wrapper.cfbundle; includeInIndex = 0; path = MattermostTests.xctest; sourceTree = BUILT_PRODUCTS_DIR; };
		00E356F11AD99517003FC87E /* Info.plist */ = {isa = PBXFileReference; lastKnownFileType = text.plist.xml; path = Info.plist; sourceTree = "<group>"; };
		00E356F21AD99517003FC87E /* MattermostTests.m */ = {isa = PBXFileReference; lastKnownFileType = sourcecode.c.objc; path = MattermostTests.m; sourceTree = "<group>"; };
		031EF04FB2D14EEFAACBAA1A /* Roboto-Italic.ttf */ = {isa = PBXFileReference; explicitFileType = undefined; fileEncoding = 9; includeInIndex = 0; lastKnownFileType = unknown; name = "Roboto-Italic.ttf"; path = "../assets/fonts/Roboto-Italic.ttf"; sourceTree = "<group>"; };
		04AA5E8EF3B54735A11E3B95 /* MaterialCommunityIcons.ttf */ = {isa = PBXFileReference; explicitFileType = undefined; fileEncoding = 9; includeInIndex = 0; lastKnownFileType = unknown; name = MaterialCommunityIcons.ttf; path = "../node_modules/react-native-vector-icons/Fonts/MaterialCommunityIcons.ttf"; sourceTree = "<group>"; };
		09FA716C56874BDDA30FE8C4 /* Roboto-Medium.ttf */ = {isa = PBXFileReference; explicitFileType = undefined; fileEncoding = 9; includeInIndex = 0; lastKnownFileType = unknown; name = "Roboto-Medium.ttf"; path = "../assets/fonts/Roboto-Medium.ttf"; sourceTree = "<group>"; };
		0A091BF1A3D04650AD306A0D /* Zocial.ttf */ = {isa = PBXFileReference; explicitFileType = undefined; fileEncoding = 9; includeInIndex = 0; lastKnownFileType = unknown; name = Zocial.ttf; path = "../node_modules/react-native-vector-icons/Fonts/Zocial.ttf"; sourceTree = "<group>"; };
		0E617BF0F36D4E738F51D169 /* OpenSans-SemiboldItalic.ttf */ = {isa = PBXFileReference; explicitFileType = undefined; fileEncoding = 9; includeInIndex = 0; lastKnownFileType = unknown; name = "OpenSans-SemiboldItalic.ttf"; path = "../assets/fonts/OpenSans-SemiboldItalic.ttf"; sourceTree = "<group>"; };
		12D0B0E475FD46E29907305E /* Roboto-ThinItalic.ttf */ = {isa = PBXFileReference; explicitFileType = undefined; fileEncoding = 9; includeInIndex = 0; lastKnownFileType = unknown; name = "Roboto-ThinItalic.ttf"; path = "../assets/fonts/Roboto-ThinItalic.ttf"; sourceTree = "<group>"; };
		139105B61AF99BAD00B5F7CC /* RCTSettings.xcodeproj */ = {isa = PBXFileReference; lastKnownFileType = "wrapper.pb-project"; name = RCTSettings.xcodeproj; path = "../node_modules/react-native/Libraries/Settings/RCTSettings.xcodeproj"; sourceTree = "<group>"; };
		139FDEE61B06529A00C62182 /* RCTWebSocket.xcodeproj */ = {isa = PBXFileReference; lastKnownFileType = "wrapper.pb-project"; name = RCTWebSocket.xcodeproj; path = "../node_modules/react-native/Libraries/WebSocket/RCTWebSocket.xcodeproj"; sourceTree = "<group>"; };
		13B07F961A680F5B00A75B9A /* Mattermost.app */ = {isa = PBXFileReference; explicitFileType = wrapper.application; includeInIndex = 0; path = Mattermost.app; sourceTree = BUILT_PRODUCTS_DIR; };
		13B07FAF1A68108700A75B9A /* AppDelegate.h */ = {isa = PBXFileReference; fileEncoding = 4; lastKnownFileType = sourcecode.c.h; name = AppDelegate.h; path = Mattermost/AppDelegate.h; sourceTree = "<group>"; };
		13B07FB01A68108700A75B9A /* AppDelegate.m */ = {isa = PBXFileReference; fileEncoding = 4; lastKnownFileType = sourcecode.c.objc; name = AppDelegate.m; path = Mattermost/AppDelegate.m; sourceTree = "<group>"; };
		13B07FB51A68108700A75B9A /* Images.xcassets */ = {isa = PBXFileReference; lastKnownFileType = folder.assetcatalog; name = Images.xcassets; path = Mattermost/Images.xcassets; sourceTree = "<group>"; };
		13B07FB61A68108700A75B9A /* Info.plist */ = {isa = PBXFileReference; fileEncoding = 4; lastKnownFileType = text.plist.xml; name = Info.plist; path = Mattermost/Info.plist; sourceTree = "<group>"; };
		13B07FB71A68108700A75B9A /* main.m */ = {isa = PBXFileReference; fileEncoding = 4; lastKnownFileType = sourcecode.c.objc; name = main.m; path = Mattermost/main.m; sourceTree = "<group>"; };
		146833FF1AC3E56700842450 /* React.xcodeproj */ = {isa = PBXFileReference; lastKnownFileType = "wrapper.pb-project"; name = React.xcodeproj; path = "../node_modules/react-native/React/React.xcodeproj"; sourceTree = "<group>"; };
		17A75F5A3D0D4A4A995DCD76 /* libRNPasscodeStatus.a */ = {isa = PBXFileReference; explicitFileType = undefined; fileEncoding = 9; includeInIndex = 0; lastKnownFileType = archive.ar; path = libRNPasscodeStatus.a; sourceTree = "<group>"; };
		27A6EA89298440439DA9F98D /* JailMonkey.xcodeproj */ = {isa = PBXFileReference; explicitFileType = undefined; fileEncoding = 9; includeInIndex = 0; lastKnownFileType = "wrapper.pb-project"; name = JailMonkey.xcodeproj; path = "../node_modules/jail-monkey/JailMonkey.xcodeproj"; sourceTree = "<group>"; };
		2B25899FDAC149EB96ED3305 /* RNVectorIcons.xcodeproj */ = {isa = PBXFileReference; explicitFileType = undefined; fileEncoding = 9; includeInIndex = 0; lastKnownFileType = "wrapper.pb-project"; name = RNVectorIcons.xcodeproj; path = "../node_modules/react-native-vector-icons/RNVectorIcons.xcodeproj"; sourceTree = "<group>"; };
		2CBE9C0FB56E4FDA96C30792 /* RNSVG.xcodeproj */ = {isa = PBXFileReference; explicitFileType = undefined; fileEncoding = 9; includeInIndex = 0; lastKnownFileType = "wrapper.pb-project"; name = RNSVG.xcodeproj; path = "../node_modules/react-native-svg/ios/RNSVG.xcodeproj"; sourceTree = "<group>"; };
		2DCFD31D3F4A4154822AB532 /* Ionicons.ttf */ = {isa = PBXFileReference; explicitFileType = undefined; fileEncoding = 9; includeInIndex = 0; lastKnownFileType = unknown; name = Ionicons.ttf; path = "../node_modules/react-native-vector-icons/Fonts/Ionicons.ttf"; sourceTree = "<group>"; };
		32AC3D4EA79E44738A6E9766 /* OpenSans-BoldItalic.ttf */ = {isa = PBXFileReference; explicitFileType = undefined; fileEncoding = 9; includeInIndex = 0; lastKnownFileType = unknown; name = "OpenSans-BoldItalic.ttf"; path = "../assets/fonts/OpenSans-BoldItalic.ttf"; sourceTree = "<group>"; };
		349FBA7338E74D9BBD709528 /* EvilIcons.ttf */ = {isa = PBXFileReference; explicitFileType = undefined; fileEncoding = 9; includeInIndex = 0; lastKnownFileType = unknown; name = EvilIcons.ttf; path = "../node_modules/react-native-vector-icons/Fonts/EvilIcons.ttf"; sourceTree = "<group>"; };
		34B20A903038487E8D7DEA1E /* Roboto-Light.ttf */ = {isa = PBXFileReference; explicitFileType = undefined; fileEncoding = 9; includeInIndex = 0; lastKnownFileType = unknown; name = "Roboto-Light.ttf"; path = "../assets/fonts/Roboto-Light.ttf"; sourceTree = "<group>"; };
		356C9186FA374641A00EB2EA /* MaterialIcons.ttf */ = {isa = PBXFileReference; explicitFileType = undefined; fileEncoding = 9; includeInIndex = 0; lastKnownFileType = unknown; name = MaterialIcons.ttf; path = "../node_modules/react-native-vector-icons/Fonts/MaterialIcons.ttf"; sourceTree = "<group>"; };
		3647DF63D6764CF093375861 /* OpenSans-ExtraBold.ttf */ = {isa = PBXFileReference; explicitFileType = undefined; fileEncoding = 9; includeInIndex = 0; lastKnownFileType = unknown; name = "OpenSans-ExtraBold.ttf"; path = "../assets/fonts/OpenSans-ExtraBold.ttf"; sourceTree = "<group>"; };
		3752184A1F4B9E980035444B /* RCTCameraRoll.xcodeproj */ = {isa = PBXFileReference; lastKnownFileType = "wrapper.pb-project"; name = RCTCameraRoll.xcodeproj; path = "../node_modules/react-native/Libraries/CameraRoll/RCTCameraRoll.xcodeproj"; sourceTree = "<group>"; };
		37ABD3971F4CE13B001FDE6B /* ART.xcodeproj */ = {isa = PBXFileReference; lastKnownFileType = "wrapper.pb-project"; name = ART.xcodeproj; path = "../node_modules/react-native/Libraries/ART/ART.xcodeproj"; sourceTree = "<group>"; };
		3820CC3BBC4B0129958555A9 /* Pods-MattermostTests.debug.xcconfig */ = {isa = PBXFileReference; includeInIndex = 1; lastKnownFileType = text.xcconfig; name = "Pods-MattermostTests.debug.xcconfig"; path = "Pods/Target Support Files/Pods-MattermostTests/Pods-MattermostTests.debug.xcconfig"; sourceTree = "<group>"; };
		3B1E210BF3B649BBBF427977 /* ReactNativeExceptionHandler.xcodeproj */ = {isa = PBXFileReference; explicitFileType = undefined; fileEncoding = 9; includeInIndex = 0; lastKnownFileType = "wrapper.pb-project"; name = ReactNativeExceptionHandler.xcodeproj; path = "../node_modules/react-native-exception-handler/ios/ReactNativeExceptionHandler.xcodeproj"; sourceTree = "<group>"; };
		41465DE822E9429EB8B90CB4 /* Pods-MattermostTests.release.xcconfig */ = {isa = PBXFileReference; includeInIndex = 1; lastKnownFileType = text.xcconfig; name = "Pods-MattermostTests.release.xcconfig"; path = "Pods/Target Support Files/Pods-MattermostTests/Pods-MattermostTests.release.xcconfig"; sourceTree = "<group>"; };
		41898656FAE24E0BB390D0E4 /* RNReactNativeDocViewer.xcodeproj */ = {isa = PBXFileReference; explicitFileType = undefined; fileEncoding = 9; includeInIndex = 0; lastKnownFileType = "wrapper.pb-project"; name = RNReactNativeDocViewer.xcodeproj; path = "../node_modules/react-native-doc-viewer/ios/RNReactNativeDocViewer.xcodeproj"; sourceTree = "<group>"; };
		41F3AFE83AAF4B74878AB78A /* OpenSans-Italic.ttf */ = {isa = PBXFileReference; explicitFileType = undefined; fileEncoding = 9; includeInIndex = 0; lastKnownFileType = unknown; name = "OpenSans-Italic.ttf"; path = "../assets/fonts/OpenSans-Italic.ttf"; sourceTree = "<group>"; };
		4246DC09024BB33A3E491E25 /* libPods-MattermostTests.a */ = {isa = PBXFileReference; explicitFileType = archive.ar; includeInIndex = 0; path = "libPods-MattermostTests.a"; sourceTree = BUILT_PRODUCTS_DIR; };
		476BA76E31644398A6012911 /* libRNGestureHandler.a */ = {isa = PBXFileReference; explicitFileType = undefined; fileEncoding = 9; includeInIndex = 0; lastKnownFileType = archive.ar; path = libRNGestureHandler.a; sourceTree = "<group>"; };
		49DF9A2A231D0CB3008CC96D /* RNReactNativeHapticFeedback.xcodeproj */ = {isa = PBXFileReference; lastKnownFileType = "wrapper.pb-project"; name = RNReactNativeHapticFeedback.xcodeproj; path = "../node_modules/react-native-haptic-feedback/ios/RNReactNativeHapticFeedback.xcodeproj"; sourceTree = "<group>"; };
		4A22BC320BA04E18A7F2A4E6 /* libReactNativeExceptionHandler.a */ = {isa = PBXFileReference; explicitFileType = undefined; fileEncoding = 9; includeInIndex = 0; lastKnownFileType = archive.ar; path = libReactNativeExceptionHandler.a; sourceTree = "<group>"; };
		4B19E38FBCB94C57BB03B8E6 /* libRNFetchBlob.a */ = {isa = PBXFileReference; explicitFileType = undefined; fileEncoding = 9; includeInIndex = 0; lastKnownFileType = archive.ar; path = libRNFetchBlob.a; sourceTree = "<group>"; };
		51F5A483EA9F4A9A87ACFB59 /* Foundation.ttf */ = {isa = PBXFileReference; explicitFileType = undefined; fileEncoding = 9; includeInIndex = 0; lastKnownFileType = unknown; name = Foundation.ttf; path = "../node_modules/react-native-vector-icons/Fonts/Foundation.ttf"; sourceTree = "<group>"; };
		5202E51426A34AB794FD2F85 /* RealmReact.xcodeproj */ = {isa = PBXFileReference; explicitFileType = undefined; fileEncoding = 9; includeInIndex = 0; lastKnownFileType = "wrapper.pb-project"; name = RealmReact.xcodeproj; path = "../node_modules/realm/react-native/ios/RealmReact.xcodeproj"; sourceTree = "<group>"; };
		59A2AAD141C34AA7B4655F27 /* FontAwesome5_Regular.ttf */ = {isa = PBXFileReference; explicitFileType = undefined; fileEncoding = 9; includeInIndex = 0; lastKnownFileType = unknown; name = FontAwesome5_Regular.ttf; path = "../node_modules/react-native-vector-icons/Fonts/FontAwesome5_Regular.ttf"; sourceTree = "<group>"; };
		5C5FEE2D22F048709FB330F3 /* FontAwesome5_Brands.ttf */ = {isa = PBXFileReference; explicitFileType = undefined; fileEncoding = 9; includeInIndex = 0; lastKnownFileType = unknown; name = FontAwesome5_Brands.ttf; path = "../node_modules/react-native-vector-icons/Fonts/FontAwesome5_Brands.ttf"; sourceTree = "<group>"; };
		5E91572D1DD0AC6500FF2AA8 /* RCTAnimation.xcodeproj */ = {isa = PBXFileReference; lastKnownFileType = "wrapper.pb-project"; name = RCTAnimation.xcodeproj; path = "../node_modules/react-native/Libraries/NativeAnimation/RCTAnimation.xcodeproj"; sourceTree = "<group>"; };
		62A58E5E984E4CF1811620B8 /* RNCookieManagerIOS.xcodeproj */ = {isa = PBXFileReference; explicitFileType = undefined; fileEncoding = 9; includeInIndex = 0; lastKnownFileType = "wrapper.pb-project"; name = RNCookieManagerIOS.xcodeproj; path = "../node_modules/react-native-cookies/ios/RNCookieManagerIOS.xcodeproj"; sourceTree = "<group>"; };
		634A8F047C73D24A87850EC0 /* Pods-Mattermost.debug.xcconfig */ = {isa = PBXFileReference; includeInIndex = 1; lastKnownFileType = text.xcconfig; name = "Pods-Mattermost.debug.xcconfig"; path = "Pods/Target Support Files/Pods-Mattermost/Pods-Mattermost.debug.xcconfig"; sourceTree = "<group>"; };
		6561AEAC21CC40B8A72ABB93 /* OpenSans-Light.ttf */ = {isa = PBXFileReference; explicitFileType = undefined; fileEncoding = 9; includeInIndex = 0; lastKnownFileType = unknown; name = "OpenSans-Light.ttf"; path = "../assets/fonts/OpenSans-Light.ttf"; sourceTree = "<group>"; };
		65FD5EA57EBAE06106094B2F /* libPods-Mattermost.a */ = {isa = PBXFileReference; explicitFileType = archive.ar; includeInIndex = 0; path = "libPods-Mattermost.a"; sourceTree = BUILT_PRODUCTS_DIR; };
		6BAF8296411D4657B5A0E8F8 /* libRNReactNativeDocViewer.a */ = {isa = PBXFileReference; explicitFileType = undefined; fileEncoding = 9; includeInIndex = 0; lastKnownFileType = archive.ar; path = libRNReactNativeDocViewer.a; sourceTree = "<group>"; };
		6EFF13DD24CE4E26953E598A /* Roboto-Black.ttf */ = {isa = PBXFileReference; explicitFileType = undefined; fileEncoding = 9; includeInIndex = 0; lastKnownFileType = unknown; name = "Roboto-Black.ttf"; path = "../assets/fonts/Roboto-Black.ttf"; sourceTree = "<group>"; };
		71E626D4980A4560B26F0E1C /* Roboto-Bold.ttf */ = {isa = PBXFileReference; explicitFileType = undefined; fileEncoding = 9; includeInIndex = 0; lastKnownFileType = unknown; name = "Roboto-Bold.ttf"; path = "../assets/fonts/Roboto-Bold.ttf"; sourceTree = "<group>"; };
		74D116A3208A8C8400CF8A79 /* libRNKeychain.a */ = {isa = PBXFileReference; explicitFileType = archive.ar; path = libRNKeychain.a; sourceTree = BUILT_PRODUCTS_DIR; };
		74D116A4208A8D3000CF8A79 /* RNKeychain.xcodeproj */ = {isa = PBXFileReference; lastKnownFileType = "wrapper.pb-project"; name = RNKeychain.xcodeproj; path = "../node_modules/react-native-keychain/RNKeychain.xcodeproj"; sourceTree = "<group>"; };
		7535D128F00C4A47A182627E /* libRNCookieManagerIOS.a */ = {isa = PBXFileReference; explicitFileType = undefined; fileEncoding = 9; includeInIndex = 0; lastKnownFileType = archive.ar; path = libRNCookieManagerIOS.a; sourceTree = "<group>"; };
		75BF2223FFC54430A59B50E6 /* libRealmReact.a */ = {isa = PBXFileReference; explicitFileType = undefined; fileEncoding = 9; includeInIndex = 0; lastKnownFileType = archive.ar; path = libRealmReact.a; sourceTree = "<group>"; };
		77810F0A063349439B0D8B6B /* libJailMonkey.a */ = {isa = PBXFileReference; explicitFileType = undefined; fileEncoding = 9; includeInIndex = 0; lastKnownFileType = archive.ar; path = libJailMonkey.a; sourceTree = "<group>"; };
		78C398B01ACF4ADC00677621 /* RCTLinking.xcodeproj */ = {isa = PBXFileReference; lastKnownFileType = "wrapper.pb-project"; name = RCTLinking.xcodeproj; path = "../node_modules/react-native/Libraries/LinkingIOS/RCTLinking.xcodeproj"; sourceTree = "<group>"; };
		79CB6EBA24FE4ABFB0C155F0 /* YTPlayerView-iframe-player.html */ = {isa = PBXFileReference; explicitFileType = undefined; fileEncoding = 9; includeInIndex = 0; lastKnownFileType = unknown; name = "YTPlayerView-iframe-player.html"; path = "../node_modules/react-native-youtube/assets/YTPlayerView-iframe-player.html"; sourceTree = "<group>"; };
		7BFFEE002B9849BE9F36EBA2 /* libc++.tbd */ = {isa = PBXFileReference; explicitFileType = undefined; fileEncoding = 9; includeInIndex = 0; lastKnownFileType = "sourcecode.text-based-dylib-definition"; name = "libc++.tbd"; path = "usr/lib/libc++.tbd"; sourceTree = SDKROOT; };
		7DCC3D826CE640AF8F491692 /* BVLinearGradient.xcodeproj */ = {isa = PBXFileReference; explicitFileType = undefined; fileEncoding = 9; includeInIndex = 0; lastKnownFileType = "wrapper.pb-project"; name = BVLinearGradient.xcodeproj; path = "../node_modules/react-native-linear-gradient/BVLinearGradient.xcodeproj"; sourceTree = "<group>"; };
		7F11AA06228848D8001C9540 /* KeyboardTrackingView.xcodeproj */ = {isa = PBXFileReference; lastKnownFileType = "wrapper.pb-project"; name = KeyboardTrackingView.xcodeproj; path = "../node_modules/react-native-keyboard-tracking-view/lib/KeyboardTrackingView.xcodeproj"; sourceTree = "<group>"; };
		7F151D3D221B062700FAD8F3 /* RuntimeUtils.swift */ = {isa = PBXFileReference; fileEncoding = 4; lastKnownFileType = sourcecode.swift; name = RuntimeUtils.swift; path = Mattermost/RuntimeUtils.swift; sourceTree = "<group>"; };
		7F151D40221B069200FAD8F3 /* 0155-keys.png */ = {isa = PBXFileReference; lastKnownFileType = image.png; name = "0155-keys.png"; path = "Mattermost/0155-keys.png"; sourceTree = "<group>"; };
		7F151D42221B07F700FAD8F3 /* MattermostShare-Bridging-Header.h */ = {isa = PBXFileReference; fileEncoding = 4; lastKnownFileType = sourcecode.c.h; path = "MattermostShare-Bridging-Header.h"; sourceTree = "<group>"; };
		7F151D43221B082A00FAD8F3 /* Mattermost-Bridging-Header.h */ = {isa = PBXFileReference; fileEncoding = 4; lastKnownFileType = sourcecode.c.h; name = "Mattermost-Bridging-Header.h"; path = "Mattermost/Mattermost-Bridging-Header.h"; sourceTree = "<group>"; };
		7F1A5663227E389600EF7A90 /* RNCAsyncStorage.xcodeproj */ = {isa = PBXFileReference; lastKnownFileType = "wrapper.pb-project"; name = RNCAsyncStorage.xcodeproj; path = "../node_modules/@react-native-community/async-storage/ios/RNCAsyncStorage.xcodeproj"; sourceTree = "<group>"; };
		7F240A19220D3A2300637665 /* MattermostShare.appex */ = {isa = PBXFileReference; explicitFileType = "wrapper.app-extension"; includeInIndex = 0; path = MattermostShare.appex; sourceTree = BUILT_PRODUCTS_DIR; };
		7F240A1B220D3A2300637665 /* ShareViewController.swift */ = {isa = PBXFileReference; lastKnownFileType = sourcecode.swift; path = ShareViewController.swift; sourceTree = "<group>"; };
		7F240A1E220D3A2300637665 /* Base */ = {isa = PBXFileReference; lastKnownFileType = file.storyboard; name = Base; path = Base.lproj/MainInterface.storyboard; sourceTree = "<group>"; };
		7F240A20220D3A2300637665 /* Info.plist */ = {isa = PBXFileReference; lastKnownFileType = text.plist.xml; path = Info.plist; sourceTree = "<group>"; };
		7F240A27220D3A7E00637665 /* MattermostShare.entitlements */ = {isa = PBXFileReference; lastKnownFileType = text.plist.entitlements; path = MattermostShare.entitlements; sourceTree = "<group>"; };
		7F240ACB220D460300637665 /* MattermostBucketModule.h */ = {isa = PBXFileReference; lastKnownFileType = sourcecode.c.h; name = MattermostBucketModule.h; path = Mattermost/MattermostBucketModule.h; sourceTree = "<group>"; };
		7F240ACC220D460300637665 /* MattermostBucketModule.m */ = {isa = PBXFileReference; lastKnownFileType = sourcecode.c.objc; name = MattermostBucketModule.m; path = Mattermost/MattermostBucketModule.m; sourceTree = "<group>"; };
		7F240ACE220D4A6100637665 /* KeyChainDataSource.mm */ = {isa = PBXFileReference; fileEncoding = 4; lastKnownFileType = sourcecode.cpp.objcpp; name = KeyChainDataSource.mm; path = "../../node_modules/rn-fetch-blob/ios/KeyShareConsumer/KeyChainDataSource.mm"; sourceTree = "<group>"; };
		7F240ACF220D4A6100637665 /* KeyChainDataSource.h */ = {isa = PBXFileReference; fileEncoding = 4; lastKnownFileType = sourcecode.c.h; name = KeyChainDataSource.h; path = "../../node_modules/rn-fetch-blob/ios/KeyShareConsumer/KeyChainDataSource.h"; sourceTree = "<group>"; };
		7F240ADA220E089300637665 /* Item.swift */ = {isa = PBXFileReference; lastKnownFileType = sourcecode.swift; path = Item.swift; sourceTree = "<group>"; };
		7F240ADC220E094A00637665 /* TeamsViewController.swift */ = {isa = PBXFileReference; lastKnownFileType = sourcecode.swift; path = TeamsViewController.swift; sourceTree = "<group>"; };
		7F26919B1EE1DC51007574FE /* RNNotifications.xcodeproj */ = {isa = PBXFileReference; lastKnownFileType = "wrapper.pb-project"; name = RNNotifications.xcodeproj; path = "../node_modules/react-native-notifications/RNNotifications/RNNotifications.xcodeproj"; sourceTree = "<group>"; };
		7F26C1C6219C463300FEB42D /* RNCWebView.xcodeproj */ = {isa = PBXFileReference; lastKnownFileType = "wrapper.pb-project"; name = RNCWebView.xcodeproj; path = "../node_modules/react-native-webview/ios/RNCWebView.xcodeproj"; sourceTree = "<group>"; };
		7F292A701E8AB73400A450A3 /* SplashScreenResource */ = {isa = PBXFileReference; lastKnownFileType = folder; path = SplashScreenResource; sourceTree = "<group>"; };
		7F292AA41E8ABB1100A450A3 /* LaunchScreen.xib */ = {isa = PBXFileReference; fileEncoding = 4; lastKnownFileType = file.xib; name = LaunchScreen.xib; path = SplashScreenResource/LaunchScreen.xib; sourceTree = "<group>"; };
		7F292AA51E8ABB1100A450A3 /* splash.png */ = {isa = PBXFileReference; lastKnownFileType = image.png; name = splash.png; path = SplashScreenResource/splash.png; sourceTree = "<group>"; };
		7F43D5DF1F6BF994001FC614 /* libRNSVG.a */ = {isa = PBXFileReference; lastKnownFileType = archive.ar; name = libRNSVG.a; path = "../../../../../../../Library/Developer/Xcode/DerivedData/Mattermost-czlinsdviifujheezzjvmisotjrm/Build/Products/Debug-iphonesimulator/libRNSVG.a"; sourceTree = "<group>"; };
		7F43D6051F6BF9EB001FC614 /* libPods-Mattermost.a */ = {isa = PBXFileReference; lastKnownFileType = archive.ar; name = "libPods-Mattermost.a"; path = "../../../../../../../Library/Developer/Xcode/DerivedData/Mattermost-czlinsdviifujheezzjvmisotjrm/Build/Products/Debug-iphonesimulator/libPods-Mattermost.a"; sourceTree = "<group>"; };
		7F4C258F227E3AE9009144EF /* RNCNetInfo.xcodeproj */ = {isa = PBXFileReference; lastKnownFileType = "wrapper.pb-project"; name = RNCNetInfo.xcodeproj; path = "../node_modules/@react-native-community/netinfo/ios/RNCNetInfo.xcodeproj"; sourceTree = "<group>"; };
		7F54ABFAE6CE4A6DB11D1ED7 /* Roboto-BlackItalic.ttf */ = {isa = PBXFileReference; explicitFileType = undefined; fileEncoding = 9; includeInIndex = 0; lastKnownFileType = unknown; name = "Roboto-BlackItalic.ttf"; path = "../assets/fonts/Roboto-BlackItalic.ttf"; sourceTree = "<group>"; };
		7F581D32221ED5C60099E66B /* NotificationService.appex */ = {isa = PBXFileReference; explicitFileType = "wrapper.app-extension"; includeInIndex = 0; path = NotificationService.appex; sourceTree = BUILT_PRODUCTS_DIR; };
		7F581D34221ED5C60099E66B /* NotificationService.swift */ = {isa = PBXFileReference; lastKnownFileType = sourcecode.swift; path = NotificationService.swift; sourceTree = "<group>"; };
		7F581D36221ED5C60099E66B /* Info.plist */ = {isa = PBXFileReference; lastKnownFileType = text.plist.xml; path = Info.plist; sourceTree = "<group>"; };
		7F581F77221EEA5A0099E66B /* NotificationService.entitlements */ = {isa = PBXFileReference; lastKnownFileType = text.plist.entitlements; path = NotificationService.entitlements; sourceTree = "<group>"; };
		7F5BA34522B99B7B005B05D3 /* Mattermost+RCTUITextView.h */ = {isa = PBXFileReference; lastKnownFileType = sourcecode.c.h; name = "Mattermost+RCTUITextView.h"; path = "Mattermost/Mattermost+RCTUITextView.h"; sourceTree = "<group>"; };
		7F5BA34622B99B7B005B05D3 /* Mattermost+RCTUITextView.m */ = {isa = PBXFileReference; lastKnownFileType = sourcecode.c.objc; name = "Mattermost+RCTUITextView.m"; path = "Mattermost/Mattermost+RCTUITextView.m"; sourceTree = "<group>"; };
		7F5CA956208FE38F004F91CE /* RNDocumentPicker.xcodeproj */ = {isa = PBXFileReference; lastKnownFileType = "wrapper.pb-project"; name = RNDocumentPicker.xcodeproj; path = "../node_modules/react-native-document-picker/ios/RNDocumentPicker.xcodeproj"; sourceTree = "<group>"; };
		7F63D27B1E6C957C001FAE12 /* RCTPushNotification.xcodeproj */ = {isa = PBXFileReference; lastKnownFileType = "wrapper.pb-project"; name = RCTPushNotification.xcodeproj; path = "../node_modules/react-native/Libraries/PushNotificationIOS/RCTPushNotification.xcodeproj"; sourceTree = "<group>"; };
		7F63D2C21E6DD98A001FAE12 /* Mattermost.entitlements */ = {isa = PBXFileReference; lastKnownFileType = text.plist.entitlements; name = Mattermost.entitlements; path = Mattermost/Mattermost.entitlements; sourceTree = "<group>"; };
		7F642DE72093530B00F3165E /* RNDeviceInfo.xcodeproj */ = {isa = PBXFileReference; lastKnownFileType = "wrapper.pb-project"; name = RNDeviceInfo.xcodeproj; path = "../node_modules/react-native-device-info/ios/RNDeviceInfo.xcodeproj"; sourceTree = "<group>"; };
		7F72F2ED2211220500F98FFF /* GenericPreview.xib */ = {isa = PBXFileReference; lastKnownFileType = file.xib; path = GenericPreview.xib; sourceTree = "<group>"; };
		7F72F2EF221123E200F98FFF /* GenericPreview.swift */ = {isa = PBXFileReference; lastKnownFileType = sourcecode.swift; path = GenericPreview.swift; sourceTree = "<group>"; };
		7F72F2F222112EC700F98FFF /* generic.png */ = {isa = PBXFileReference; lastKnownFileType = image.png; path = generic.png; sourceTree = "<group>"; };
		7F7D7F52201645D300D31155 /* ReactNativePermissions.xcodeproj */ = {isa = PBXFileReference; lastKnownFileType = "wrapper.pb-project"; name = ReactNativePermissions.xcodeproj; path = "../node_modules/react-native-permissions/ios/ReactNativePermissions.xcodeproj"; sourceTree = "<group>"; };
		7F889FF522270FB700DC5DE2 /* RNSentry.xcodeproj */ = {isa = PBXFileReference; lastKnownFileType = "wrapper.pb-project"; name = RNSentry.xcodeproj; path = "../node_modules/react-native-sentry/ios/RNSentry.xcodeproj"; sourceTree = "<group>"; };
		7FABDFC12211A39000D0F595 /* Section.swift */ = {isa = PBXFileReference; lastKnownFileType = sourcecode.swift; path = Section.swift; sourceTree = "<group>"; };
		7FABE0092212650600D0F595 /* ChannelsViewController.swift */ = {isa = PBXFileReference; lastKnownFileType = sourcecode.swift; path = ChannelsViewController.swift; sourceTree = "<group>"; };
		7FABE04022137F2900D0F595 /* UploadAttachments.xcodeproj */ = {isa = PBXFileReference; lastKnownFileType = "wrapper.pb-project"; name = UploadAttachments.xcodeproj; path = UploadAttachments/UploadAttachments.xcodeproj; sourceTree = "<group>"; };
		7FDB92751F706F45006CDFD1 /* RNImagePicker.xcodeproj */ = {isa = PBXFileReference; lastKnownFileType = "wrapper.pb-project"; name = RNImagePicker.xcodeproj; path = "../node_modules/react-native-image-picker/ios/RNImagePicker.xcodeproj"; sourceTree = "<group>"; };
		7FEB10961F6101710039A015 /* BlurAppScreen.h */ = {isa = PBXFileReference; fileEncoding = 4; lastKnownFileType = sourcecode.c.h; name = BlurAppScreen.h; path = Mattermost/BlurAppScreen.h; sourceTree = "<group>"; };
		7FEB10971F6101710039A015 /* BlurAppScreen.m */ = {isa = PBXFileReference; fileEncoding = 4; lastKnownFileType = sourcecode.c.objc; name = BlurAppScreen.m; path = Mattermost/BlurAppScreen.m; sourceTree = "<group>"; };
		7FEB10991F61019C0039A015 /* MattermostManaged.h */ = {isa = PBXFileReference; fileEncoding = 4; lastKnownFileType = sourcecode.c.h; name = MattermostManaged.h; path = Mattermost/MattermostManaged.h; sourceTree = "<group>"; };
		7FEB109A1F61019C0039A015 /* MattermostManaged.m */ = {isa = PBXFileReference; fileEncoding = 4; lastKnownFileType = sourcecode.c.objc; name = MattermostManaged.m; path = Mattermost/MattermostManaged.m; sourceTree = "<group>"; };
		7FEB109B1F61019C0039A015 /* UIImage+ImageEffects.h */ = {isa = PBXFileReference; fileEncoding = 4; lastKnownFileType = sourcecode.c.h; name = "UIImage+ImageEffects.h"; path = "Mattermost/UIImage+ImageEffects.h"; sourceTree = "<group>"; };
		7FEB109C1F61019C0039A015 /* UIImage+ImageEffects.m */ = {isa = PBXFileReference; fileEncoding = 4; lastKnownFileType = sourcecode.c.objc; name = "UIImage+ImageEffects.m"; path = "Mattermost/UIImage+ImageEffects.m"; sourceTree = "<group>"; };
		7FF2AF8A2086483E00FFBDF4 /* KeyShareConsumer.storyboard */ = {isa = PBXFileReference; fileEncoding = 4; lastKnownFileType = file.storyboard; path = KeyShareConsumer.storyboard; sourceTree = "<group>"; };
		7FF31C0E21330B4200680B75 /* RNFetchBlob.xcodeproj */ = {isa = PBXFileReference; lastKnownFileType = "wrapper.pb-project"; name = RNFetchBlob.xcodeproj; path = "../node_modules/rn-fetch-blob/ios/RNFetchBlob.xcodeproj"; sourceTree = "<group>"; };
		7FFE32B51FD9CCAA0038C7A0 /* FLAnimatedImage.framework */ = {isa = PBXFileReference; explicitFileType = wrapper.framework; path = FLAnimatedImage.framework; sourceTree = BUILT_PRODUCTS_DIR; };
		7FFE32B61FD9CCAA0038C7A0 /* KSCrash.framework */ = {isa = PBXFileReference; explicitFileType = wrapper.framework; path = KSCrash.framework; sourceTree = BUILT_PRODUCTS_DIR; };
		7FFE32B71FD9CCAA0038C7A0 /* KSCrash.framework */ = {isa = PBXFileReference; explicitFileType = wrapper.framework; path = KSCrash.framework; sourceTree = BUILT_PRODUCTS_DIR; };
		7FFE32B81FD9CCAA0038C7A0 /* libKSCrashLib.a */ = {isa = PBXFileReference; explicitFileType = archive.ar; path = libKSCrashLib.a; sourceTree = BUILT_PRODUCTS_DIR; };
		7FFE32B91FD9CCAA0038C7A0 /* libSDWebImage iOS static.a */ = {isa = PBXFileReference; explicitFileType = archive.ar; path = "libSDWebImage iOS static.a"; sourceTree = BUILT_PRODUCTS_DIR; };
		7FFE32BA1FD9CCAA0038C7A0 /* libSentryStatic.a */ = {isa = PBXFileReference; explicitFileType = archive.ar; path = libSentryStatic.a; sourceTree = BUILT_PRODUCTS_DIR; };
		7FFE32BB1FD9CCAA0038C7A0 /* libXCDYouTubeKit.a */ = {isa = PBXFileReference; explicitFileType = archive.ar; path = libXCDYouTubeKit.a; sourceTree = BUILT_PRODUCTS_DIR; };
		7FFE32BC1FD9CCAA0038C7A0 /* PerformanceBezier.framework */ = {isa = PBXFileReference; explicitFileType = wrapper.framework; path = PerformanceBezier.framework; sourceTree = BUILT_PRODUCTS_DIR; };
		7FFE32BD1FD9CCAA0038C7A0 /* QuartzBookPack.framework */ = {isa = PBXFileReference; explicitFileType = wrapper.framework; path = QuartzBookPack.framework; sourceTree = BUILT_PRODUCTS_DIR; };
		7FFE32BE1FD9CCAA0038C7A0 /* SDWebImage.framework */ = {isa = PBXFileReference; explicitFileType = wrapper.framework; path = SDWebImage.framework; sourceTree = BUILT_PRODUCTS_DIR; };
		7FFE32BF1FD9CCAA0038C7A0 /* Sentry.framework */ = {isa = PBXFileReference; explicitFileType = wrapper.framework; path = Sentry.framework; sourceTree = BUILT_PRODUCTS_DIR; };
		832341B01AAA6A8300B99B32 /* RCTText.xcodeproj */ = {isa = PBXFileReference; lastKnownFileType = "wrapper.pb-project"; name = RCTText.xcodeproj; path = "../node_modules/react-native/Libraries/Text/RCTText.xcodeproj"; sourceTree = "<group>"; };
		84596DD7229C853000981086 /* libReactNativeNavigation.a */ = {isa = PBXFileReference; explicitFileType = archive.ar; path = libReactNativeNavigation.a; sourceTree = BUILT_PRODUCTS_DIR; };
		84596E7B229D93B600981086 /* ReactNativeNavigation.xcodeproj */ = {isa = PBXFileReference; lastKnownFileType = "wrapper.pb-project"; name = ReactNativeNavigation.xcodeproj; path = "../node_modules/react-native-navigation/lib/ios/ReactNativeNavigation.xcodeproj"; sourceTree = "<group>"; };
		849D881A0372465294DE7315 /* RNSafeArea.xcodeproj */ = {isa = PBXFileReference; explicitFileType = undefined; fileEncoding = 9; includeInIndex = 0; lastKnownFileType = "wrapper.pb-project"; name = RNSafeArea.xcodeproj; path = "../node_modules/react-native-safe-area/ios/RNSafeArea.xcodeproj"; sourceTree = "<group>"; };
		84E325FF229834C30055068A /* Config.swift */ = {isa = PBXFileReference; fileEncoding = 4; lastKnownFileType = sourcecode.swift; path = Config.swift; sourceTree = "<group>"; };
		8F0B22D2C9924FAFA7FB681C /* Roboto-LightItalic.ttf */ = {isa = PBXFileReference; explicitFileType = undefined; fileEncoding = 9; includeInIndex = 0; lastKnownFileType = unknown; name = "Roboto-LightItalic.ttf"; path = "../assets/fonts/Roboto-LightItalic.ttf"; sourceTree = "<group>"; };
		920B7301B6F84DDD80677487 /* RNGestureHandler.xcodeproj */ = {isa = PBXFileReference; explicitFileType = undefined; fileEncoding = 9; includeInIndex = 0; lastKnownFileType = "wrapper.pb-project"; name = RNGestureHandler.xcodeproj; path = "../node_modules/react-native-gesture-handler/ios/RNGestureHandler.xcodeproj"; sourceTree = "<group>"; };
		9263CF9B16054263B13EA23B /* libRNSafeArea.a */ = {isa = PBXFileReference; explicitFileType = undefined; fileEncoding = 9; includeInIndex = 0; lastKnownFileType = archive.ar; path = libRNSafeArea.a; sourceTree = "<group>"; };
		A2968536BEC74A4ABBB73BD9 /* RCTYouTube.xcodeproj */ = {isa = PBXFileReference; explicitFileType = undefined; fileEncoding = 9; includeInIndex = 0; lastKnownFileType = "wrapper.pb-project"; name = RCTYouTube.xcodeproj; path = "../node_modules/react-native-youtube/RCTYouTube.xcodeproj"; sourceTree = "<group>"; };
		A734E00E7E184582A877F2B3 /* Roboto-Thin.ttf */ = {isa = PBXFileReference; explicitFileType = undefined; fileEncoding = 9; includeInIndex = 0; lastKnownFileType = unknown; name = "Roboto-Thin.ttf"; path = "../assets/fonts/Roboto-Thin.ttf"; sourceTree = "<group>"; };
		AC6EB561E1F64C17A69D2FAD /* Entypo.ttf */ = {isa = PBXFileReference; explicitFileType = undefined; fileEncoding = 9; includeInIndex = 0; lastKnownFileType = unknown; name = Entypo.ttf; path = "../node_modules/react-native-vector-icons/Fonts/Entypo.ttf"; sourceTree = "<group>"; };
		ACC6B9FDC0AD45A6BFA4FBCD /* libBVLinearGradient.a */ = {isa = PBXFileReference; explicitFileType = undefined; fileEncoding = 9; includeInIndex = 0; lastKnownFileType = archive.ar; path = libBVLinearGradient.a; sourceTree = "<group>"; };
		B89192186C764B9FA473403A /* libRCTVideo.a */ = {isa = PBXFileReference; explicitFileType = undefined; fileEncoding = 9; includeInIndex = 0; lastKnownFileType = archive.ar; path = libRCTVideo.a; sourceTree = "<group>"; };
		BC977883E2624E05975CA65B /* OpenSans-Regular.ttf */ = {isa = PBXFileReference; explicitFileType = undefined; fileEncoding = 9; includeInIndex = 0; lastKnownFileType = unknown; name = "OpenSans-Regular.ttf"; path = "../assets/fonts/OpenSans-Regular.ttf"; sourceTree = "<group>"; };
		BE17F630DB5D41FD93F32D22 /* OpenSans-LightItalic.ttf */ = {isa = PBXFileReference; explicitFileType = undefined; fileEncoding = 9; includeInIndex = 0; lastKnownFileType = unknown; name = "OpenSans-LightItalic.ttf"; path = "../assets/fonts/OpenSans-LightItalic.ttf"; sourceTree = "<group>"; };
		BFB7025EA936C1B5DC9725C2 /* Pods-Mattermost.release.xcconfig */ = {isa = PBXFileReference; includeInIndex = 1; lastKnownFileType = text.xcconfig; name = "Pods-Mattermost.release.xcconfig"; path = "Pods/Target Support Files/Pods-Mattermost/Pods-Mattermost.release.xcconfig"; sourceTree = "<group>"; };
		C46342B0E5FD4D878AF3A129 /* Roboto-BoldItalic.ttf */ = {isa = PBXFileReference; explicitFileType = undefined; fileEncoding = 9; includeInIndex = 0; lastKnownFileType = unknown; name = "Roboto-BoldItalic.ttf"; path = "../assets/fonts/Roboto-BoldItalic.ttf"; sourceTree = "<group>"; };
		C5BD64DE829E455A997DCAD5 /* Roboto-Regular.ttf */ = {isa = PBXFileReference; explicitFileType = undefined; fileEncoding = 9; includeInIndex = 0; lastKnownFileType = unknown; name = "Roboto-Regular.ttf"; path = "../assets/fonts/Roboto-Regular.ttf"; sourceTree = "<group>"; };
		C78A387124874496AD2C1466 /* OpenSans-Semibold.ttf */ = {isa = PBXFileReference; explicitFileType = undefined; fileEncoding = 9; includeInIndex = 0; lastKnownFileType = unknown; name = "OpenSans-Semibold.ttf"; path = "../assets/fonts/OpenSans-Semibold.ttf"; sourceTree = "<group>"; };
		CF19152887874B7E996210B1 /* libz.tbd */ = {isa = PBXFileReference; explicitFileType = undefined; fileEncoding = 9; includeInIndex = 0; lastKnownFileType = "sourcecode.text-based-dylib-definition"; name = libz.tbd; path = usr/lib/libz.tbd; sourceTree = SDKROOT; };
		D0281D64B98143668D6AD42B /* RNLocalAuth.xcodeproj */ = {isa = PBXFileReference; explicitFileType = undefined; fileEncoding = 9; includeInIndex = 0; lastKnownFileType = "wrapper.pb-project"; name = RNLocalAuth.xcodeproj; path = "../node_modules/react-native-local-auth/RNLocalAuth.xcodeproj"; sourceTree = "<group>"; };
		D08F54E10DF14AE4BBF4E2B4 /* Roboto-MediumItalic.ttf */ = {isa = PBXFileReference; explicitFileType = undefined; fileEncoding = 9; includeInIndex = 0; lastKnownFileType = unknown; name = "Roboto-MediumItalic.ttf"; path = "../assets/fonts/Roboto-MediumItalic.ttf"; sourceTree = "<group>"; };
		D4B1B363C2414DA19C1AC521 /* OpenSans-Bold.ttf */ = {isa = PBXFileReference; explicitFileType = undefined; fileEncoding = 9; includeInIndex = 0; lastKnownFileType = unknown; name = "OpenSans-Bold.ttf"; path = "../assets/fonts/OpenSans-Bold.ttf"; sourceTree = "<group>"; };
		DA7202ED47924EC7B0E01AB8 /* Feather.ttf */ = {isa = PBXFileReference; explicitFileType = undefined; fileEncoding = 9; includeInIndex = 0; lastKnownFileType = unknown; name = Feather.ttf; path = "../node_modules/react-native-vector-icons/Fonts/Feather.ttf"; sourceTree = "<group>"; };
		DC1D660B55BE462A9C3B8028 /* FontAwesome5_Solid.ttf */ = {isa = PBXFileReference; explicitFileType = undefined; fileEncoding = 9; includeInIndex = 0; lastKnownFileType = unknown; name = FontAwesome5_Solid.ttf; path = "../node_modules/react-native-vector-icons/Fonts/FontAwesome5_Solid.ttf"; sourceTree = "<group>"; };
		DE10E26B8E5644FB95A079FE /* AntDesign.ttf */ = {isa = PBXFileReference; explicitFileType = undefined; fileEncoding = 9; includeInIndex = 0; lastKnownFileType = unknown; name = AntDesign.ttf; path = "../node_modules/react-native-vector-icons/Fonts/AntDesign.ttf"; sourceTree = "<group>"; };
		DF9DAAAA482343F3910A1A4C /* RCTVideo.xcodeproj */ = {isa = PBXFileReference; explicitFileType = undefined; fileEncoding = 9; includeInIndex = 0; lastKnownFileType = "wrapper.pb-project"; name = RCTVideo.xcodeproj; path = "../node_modules/react-native-video/ios/RCTVideo.xcodeproj"; sourceTree = "<group>"; };
		EBA6063A99C141098D40C67A /* RNPasscodeStatus.xcodeproj */ = {isa = PBXFileReference; explicitFileType = undefined; fileEncoding = 9; includeInIndex = 0; lastKnownFileType = "wrapper.pb-project"; name = RNPasscodeStatus.xcodeproj; path = "../node_modules/react-native-passcode-status/ios/RNPasscodeStatus.xcodeproj"; sourceTree = "<group>"; };
		EDC04CBCF81642219D199CBB /* Octicons.ttf */ = {isa = PBXFileReference; explicitFileType = undefined; fileEncoding = 9; includeInIndex = 0; lastKnownFileType = unknown; name = Octicons.ttf; path = "../node_modules/react-native-vector-icons/Fonts/Octicons.ttf"; sourceTree = "<group>"; };
		EE3EE4548D3F4A49B1274722 /* libRNLocalAuth.a */ = {isa = PBXFileReference; explicitFileType = undefined; fileEncoding = 9; includeInIndex = 0; lastKnownFileType = archive.ar; path = libRNLocalAuth.a; sourceTree = "<group>"; };
		EE671DF7637347CD8C069819 /* libRNDeviceInfo.a */ = {isa = PBXFileReference; explicitFileType = undefined; fileEncoding = 9; includeInIndex = 0; lastKnownFileType = archive.ar; path = libRNDeviceInfo.a; sourceTree = "<group>"; };
		F1F071EE85494E269A50AE88 /* SimpleLineIcons.ttf */ = {isa = PBXFileReference; explicitFileType = undefined; fileEncoding = 9; includeInIndex = 0; lastKnownFileType = unknown; name = SimpleLineIcons.ttf; path = "../node_modules/react-native-vector-icons/Fonts/SimpleLineIcons.ttf"; sourceTree = "<group>"; };
		FBBEC29EE2D3418D9AC33BD5 /* OpenSans-ExtraBoldItalic.ttf */ = {isa = PBXFileReference; explicitFileType = undefined; fileEncoding = 9; includeInIndex = 0; lastKnownFileType = unknown; name = "OpenSans-ExtraBoldItalic.ttf"; path = "../assets/fonts/OpenSans-ExtraBoldItalic.ttf"; sourceTree = "<group>"; };
/* End PBXFileReference section */

/* Begin PBXFrameworksBuildPhase section */
		00E356EB1AD99517003FC87E /* Frameworks */ = {
			isa = PBXFrameworksBuildPhase;
			buildActionMask = 2147483647;
			files = (
				140ED2AC1D01E1AD002B40FF /* libReact.a in Frameworks */,
				F23C99AA5FA10E457A76803A /* libPods-MattermostTests.a in Frameworks */,
			);
			runOnlyForDeploymentPostprocessing = 0;
		};
		13B07F8C1A680F5B00A75B9A /* Frameworks */ = {
			isa = PBXFrameworksBuildPhase;
			buildActionMask = 2147483647;
			files = (
				49DF9A7C231D0CE8008CC96D /* libRNReactNativeHapticFeedback.a in Frameworks */,
				7FABE04622137F5C00D0F595 /* libUploadAttachments.a in Frameworks */,
				74D116AD208A8D5600CF8A79 /* libRNKeychain.a in Frameworks */,
				7F1967FF228E379000D19270 /* libKeyboardTrackingView.a in Frameworks */,
				37ABD3C81F4CE142001FDE6B /* libART.a in Frameworks */,
				375218501F4B9EE70035444B /* libRCTCameraRoll.a in Frameworks */,
				7F43D5E01F6BF994001FC614 /* libRNSVG.a in Frameworks */,
				7F642DF02093533300F3165E /* libRNDeviceInfo.a in Frameworks */,
				7FBB5E9B1E1F5A4B000DE18A /* libRNVectorIcons.a in Frameworks */,
				5E9157361DD0AC6A00FF2AA8 /* libRCTAnimation.a in Frameworks */,
				146834051AC3E58100842450 /* libReact.a in Frameworks */,
				00C302E51ABCBA2D00DB3ED1 /* libRCTActionSheet.a in Frameworks */,
				00C302E71ABCBA2D00DB3ED1 /* libRCTGeolocation.a in Frameworks */,
				00C302E81ABCBA2D00DB3ED1 /* libRCTImage.a in Frameworks */,
				133E29F31AD74F7200F7D852 /* libRCTLinking.a in Frameworks */,
				00C302E91ABCBA2D00DB3ED1 /* libRCTNetwork.a in Frameworks */,
				7FF31C1421330B7900680B75 /* libRNFetchBlob.a in Frameworks */,
				139105C61AF99C1200B5F7CC /* libRCTSettings.a in Frameworks */,
				832341BD1AAA6AB300B99B32 /* libRCTText.a in Frameworks */,
				00C302EA1ABCBA2D00DB3ED1 /* libRCTVibration.a in Frameworks */,
				139FDEF61B0652A700C62182 /* libRCTWebSocket.a in Frameworks */,
				7F43D63F1F6BFA19001FC614 /* libBVLinearGradient.a in Frameworks */,
				84596ECE229D93FD00981086 /* libReactNativeNavigation.a in Frameworks */,
				7F1A56B4227E38B600EF7A90 /* libRNCAsyncStorage.a in Frameworks */,
				7F4C2598227E3B11009144EF /* libRNCNetInfo.a in Frameworks */,
				7F2691A11EE1DC6A007574FE /* libRNNotifications.a in Frameworks */,
				7F43D5D61F6BF8C2001FC614 /* libRNLocalAuth.a in Frameworks */,
				7F43D5D71F6BF8D0001FC614 /* libRNPasscodeStatus.a in Frameworks */,
				7F7D7F98201645E100D31155 /* libReactNativePermissions.a in Frameworks */,
				7F43D5D81F6BF8E9001FC614 /* libJailMonkey.a in Frameworks */,
				7F43D5DB1F6BF93B001FC614 /* libReactNativeExceptionHandler.a in Frameworks */,
				7F43D5DD1F6BF95F001FC614 /* libRNCookieManagerIOS.a in Frameworks */,
				7F43D6401F6BFA82001FC614 /* libRCTPushNotification.a in Frameworks */,
				7FDB92B11F706F58006CDFD1 /* libRNImagePicker.a in Frameworks */,
				7F5CA9A0208FE3B9004F91CE /* libRNDocumentPicker.a in Frameworks */,
				7F43D5DE1F6BF96A001FC614 /* libRCTYouTube.a in Frameworks */,
				7FD1DD0823273C6000E0D948 /* libRNCWebView.a in Frameworks */,
				7F88A04422270FD400DC5DE2 /* libRNSentry.a in Frameworks */,
				7F43D6061F6BF9EB001FC614 /* libPods-Mattermost.a in Frameworks */,
				A9B746D2CFA9CEBFB8AE2B5B /* libPods-Mattermost.a in Frameworks */,
				5A0920184BD344979BCFCD5C /* libRCTVideo.a in Frameworks */,
				3F876A0DC6314E27B16C8A96 /* libRNReactNativeDocViewer.a in Frameworks */,
				8D26455C994F46C39B1392F2 /* libRNSafeArea.a in Frameworks */,
				3F55075810254369AB39F032 /* libRNGestureHandler.a in Frameworks */,
				72FB67307C2E4BA197BEC567 /* libz.tbd in Frameworks */,
				940FF06938DA4D9096CC68E9 /* libRealmReact.a in Frameworks */,
				DB0C3E85BBF548DE99EC5F13 /* libc++.tbd in Frameworks */,
			);
			runOnlyForDeploymentPostprocessing = 0;
		};
		7F240A16220D3A2300637665 /* Frameworks */ = {
			isa = PBXFrameworksBuildPhase;
			buildActionMask = 2147483647;
			files = (
				7FABE0562213884700D0F595 /* libUploadAttachments.a in Frameworks */,
			);
			runOnlyForDeploymentPostprocessing = 0;
		};
		7F581D2F221ED5C60099E66B /* Frameworks */ = {
			isa = PBXFrameworksBuildPhase;
			buildActionMask = 2147483647;
			files = (
				7F581F78221EEA7C0099E66B /* libUploadAttachments.a in Frameworks */,
			);
			runOnlyForDeploymentPostprocessing = 0;
		};
/* End PBXFrameworksBuildPhase section */

/* Begin PBXGroup section */
		00C302A81ABCB8CE00DB3ED1 /* Products */ = {
			isa = PBXGroup;
			children = (
				00C302AC1ABCB8CE00DB3ED1 /* libRCTActionSheet.a */,
			);
			name = Products;
			sourceTree = "<group>";
		};
		00C302B61ABCB90400DB3ED1 /* Products */ = {
			isa = PBXGroup;
			children = (
				00C302BA1ABCB90400DB3ED1 /* libRCTGeolocation.a */,
			);
			name = Products;
			sourceTree = "<group>";
		};
		00C302BC1ABCB91800DB3ED1 /* Products */ = {
			isa = PBXGroup;
			children = (
				00C302C01ABCB91800DB3ED1 /* libRCTImage.a */,
				3DAD3E841DF850E9000B6D8A /* libRCTImage-tvOS.a */,
			);
			name = Products;
			sourceTree = "<group>";
		};
		00C302D41ABCB9D200DB3ED1 /* Products */ = {
			isa = PBXGroup;
			children = (
				00C302DC1ABCB9D200DB3ED1 /* libRCTNetwork.a */,
				3DAD3E8C1DF850E9000B6D8A /* libRCTNetwork-tvOS.a */,
			);
			name = Products;
			sourceTree = "<group>";
		};
		00C302E01ABCB9EE00DB3ED1 /* Products */ = {
			isa = PBXGroup;
			children = (
				00C302E41ABCB9EE00DB3ED1 /* libRCTVibration.a */,
			);
			name = Products;
			sourceTree = "<group>";
		};
		00E356EF1AD99517003FC87E /* MattermostTests */ = {
			isa = PBXGroup;
			children = (
				00E356F21AD99517003FC87E /* MattermostTests.m */,
				00E356F01AD99517003FC87E /* Supporting Files */,
			);
			path = MattermostTests;
			sourceTree = "<group>";
		};
		00E356F01AD99517003FC87E /* Supporting Files */ = {
			isa = PBXGroup;
			children = (
				00E356F11AD99517003FC87E /* Info.plist */,
			);
			name = "Supporting Files";
			sourceTree = "<group>";
		};
		0156F464626F49C2977D7982 /* Resources */ = {
			isa = PBXGroup;
			children = (
				AC6EB561E1F64C17A69D2FAD /* Entypo.ttf */,
				349FBA7338E74D9BBD709528 /* EvilIcons.ttf */,
				005346E5C0E542BFABAE1411 /* FontAwesome.ttf */,
				51F5A483EA9F4A9A87ACFB59 /* Foundation.ttf */,
				2DCFD31D3F4A4154822AB532 /* Ionicons.ttf */,
				04AA5E8EF3B54735A11E3B95 /* MaterialCommunityIcons.ttf */,
				356C9186FA374641A00EB2EA /* MaterialIcons.ttf */,
				EDC04CBCF81642219D199CBB /* Octicons.ttf */,
				F1F071EE85494E269A50AE88 /* SimpleLineIcons.ttf */,
				0A091BF1A3D04650AD306A0D /* Zocial.ttf */,
				D4B1B363C2414DA19C1AC521 /* OpenSans-Bold.ttf */,
				32AC3D4EA79E44738A6E9766 /* OpenSans-BoldItalic.ttf */,
				3647DF63D6764CF093375861 /* OpenSans-ExtraBold.ttf */,
				FBBEC29EE2D3418D9AC33BD5 /* OpenSans-ExtraBoldItalic.ttf */,
				41F3AFE83AAF4B74878AB78A /* OpenSans-Italic.ttf */,
				6561AEAC21CC40B8A72ABB93 /* OpenSans-Light.ttf */,
				BE17F630DB5D41FD93F32D22 /* OpenSans-LightItalic.ttf */,
				BC977883E2624E05975CA65B /* OpenSans-Regular.ttf */,
				C78A387124874496AD2C1466 /* OpenSans-Semibold.ttf */,
				0E617BF0F36D4E738F51D169 /* OpenSans-SemiboldItalic.ttf */,
				79CB6EBA24FE4ABFB0C155F0 /* YTPlayerView-iframe-player.html */,
				6EFF13DD24CE4E26953E598A /* Roboto-Black.ttf */,
				7F54ABFAE6CE4A6DB11D1ED7 /* Roboto-BlackItalic.ttf */,
				71E626D4980A4560B26F0E1C /* Roboto-Bold.ttf */,
				C46342B0E5FD4D878AF3A129 /* Roboto-BoldItalic.ttf */,
				031EF04FB2D14EEFAACBAA1A /* Roboto-Italic.ttf */,
				34B20A903038487E8D7DEA1E /* Roboto-Light.ttf */,
				8F0B22D2C9924FAFA7FB681C /* Roboto-LightItalic.ttf */,
				09FA716C56874BDDA30FE8C4 /* Roboto-Medium.ttf */,
				D08F54E10DF14AE4BBF4E2B4 /* Roboto-MediumItalic.ttf */,
				C5BD64DE829E455A997DCAD5 /* Roboto-Regular.ttf */,
				A734E00E7E184582A877F2B3 /* Roboto-Thin.ttf */,
				12D0B0E475FD46E29907305E /* Roboto-ThinItalic.ttf */,
				DE10E26B8E5644FB95A079FE /* AntDesign.ttf */,
				DA7202ED47924EC7B0E01AB8 /* Feather.ttf */,
				5C5FEE2D22F048709FB330F3 /* FontAwesome5_Brands.ttf */,
				59A2AAD141C34AA7B4655F27 /* FontAwesome5_Regular.ttf */,
				DC1D660B55BE462A9C3B8028 /* FontAwesome5_Solid.ttf */,
			);
			name = Resources;
			sourceTree = "<group>";
		};
		139105B71AF99BAD00B5F7CC /* Products */ = {
			isa = PBXGroup;
			children = (
				139105C11AF99BAD00B5F7CC /* libRCTSettings.a */,
				3DAD3E901DF850E9000B6D8A /* libRCTSettings-tvOS.a */,
			);
			name = Products;
			sourceTree = "<group>";
		};
		139FDEE71B06529A00C62182 /* Products */ = {
			isa = PBXGroup;
			children = (
				139FDEF41B06529B00C62182 /* libRCTWebSocket.a */,
				3DAD3E991DF850E9000B6D8A /* libRCTWebSocket-tvOS.a */,
				7F4C1F841FBE572B0029D1DF /* libfishhook.a */,
				7F4C1F861FBE572B0029D1DF /* libfishhook-tvOS.a */,
			);
			name = Products;
			sourceTree = "<group>";
		};
		13B07FAE1A68108700A75B9A /* Mattermost */ = {
			isa = PBXGroup;
			children = (
				13B07FAF1A68108700A75B9A /* AppDelegate.h */,
				13B07FB01A68108700A75B9A /* AppDelegate.m */,
				7FEB10961F6101710039A015 /* BlurAppScreen.h */,
				7FEB10971F6101710039A015 /* BlurAppScreen.m */,
				7F151D3D221B062700FAD8F3 /* RuntimeUtils.swift */,
				13B07FB51A68108700A75B9A /* Images.xcassets */,
				13B07FB61A68108700A75B9A /* Info.plist */,
				7F292AA41E8ABB1100A450A3 /* LaunchScreen.xib */,
				7FF2AF8A2086483E00FFBDF4 /* KeyShareConsumer.storyboard */,
				13B07FB71A68108700A75B9A /* main.m */,
				7F63D2C21E6DD98A001FAE12 /* Mattermost.entitlements */,
				7F151D43221B082A00FAD8F3 /* Mattermost-Bridging-Header.h */,
				7F240ACB220D460300637665 /* MattermostBucketModule.h */,
				7F240ACC220D460300637665 /* MattermostBucketModule.m */,
				7FEB10991F61019C0039A015 /* MattermostManaged.h */,
				7FEB109A1F61019C0039A015 /* MattermostManaged.m */,
				7FEB109B1F61019C0039A015 /* UIImage+ImageEffects.h */,
				7FEB109C1F61019C0039A015 /* UIImage+ImageEffects.m */,
				7F151D40221B069200FAD8F3 /* 0155-keys.png */,
				7F292AA51E8ABB1100A450A3 /* splash.png */,
				7F5BA34522B99B7B005B05D3 /* Mattermost+RCTUITextView.h */,
				7F5BA34622B99B7B005B05D3 /* Mattermost+RCTUITextView.m */,
			);
			name = Mattermost;
			sourceTree = "<group>";
		};
		146834001AC3E56700842450 /* Products */ = {
			isa = PBXGroup;
			children = (
				146834041AC3E56700842450 /* libReact.a */,
				3DAD3EA31DF850E9000B6D8A /* libReact.a */,
				3DAD3EA51DF850E9000B6D8A /* libyoga.a */,
				3DAD3EA71DF850E9000B6D8A /* libyoga.a */,
				3DAD3EA91DF850E9000B6D8A /* libcxxreact.a */,
				3DAD3EAB1DF850E9000B6D8A /* libcxxreact.a */,
				7F6FF6B5203499F400150948 /* libjsinspector.a */,
				7F6FF6B7203499F400150948 /* libjsinspector-tvOS.a */,
				37DF8AF21F5F0D430079BF89 /* libthird-party.a */,
				37DF8AF41F5F0D430079BF89 /* libthird-party.a */,
				37DF8AF61F5F0D430079BF89 /* libdouble-conversion.a */,
				37DF8AF81F5F0D430079BF89 /* libdouble-conversion.a */,
				7F581C72221DF8DE0099E66B /* libjsi.a */,
				7F581C74221DF8DE0099E66B /* libjsiexecutor.a */,
				7F581C76221DF8DE0099E66B /* libjsi-tvOS.a */,
				7F581C78221DF8DE0099E66B /* libjsiexecutor-tvOS.a */,
			);
			name = Products;
			sourceTree = "<group>";
		};
		372E25631F5F0E1800A2BFAB /* Products */ = {
			isa = PBXGroup;
			children = (
				372E25671F5F0E1800A2BFAB /* libRNCookieManagerIOS.a */,
			);
			name = Products;
			sourceTree = "<group>";
		};
		3752184B1F4B9E980035444B /* Products */ = {
			isa = PBXGroup;
			children = (
				3752184F1F4B9E980035444B /* libRCTCameraRoll.a */,
			);
			name = Products;
			sourceTree = "<group>";
		};
		37ABD3981F4CE13B001FDE6B /* Products */ = {
			isa = PBXGroup;
			children = (
				37ABD39C1F4CE13B001FDE6B /* libART.a */,
				37DF8AC91F5F0D430079BF89 /* libART-tvOS.a */,
			);
			name = Products;
			sourceTree = "<group>";
		};
		37D8FEBE1E80B5230091F3BD /* Products */ = {
			isa = PBXGroup;
			children = (
				37D8FEC21E80B5230091F3BD /* libBVLinearGradient.a */,
				37DF8ACD1F5F0D430079BF89 /* libBVLinearGradient.a */,
			);
			name = Products;
			sourceTree = "<group>";
		};
		37DF8AC51F5F0D410079BF89 /* Recovered References */ = {
			isa = PBXGroup;
			children = (
				EE671DF7637347CD8C069819 /* libRNDeviceInfo.a */,
				ACC6B9FDC0AD45A6BFA4FBCD /* libBVLinearGradient.a */,
				EE3EE4548D3F4A49B1274722 /* libRNLocalAuth.a */,
				17A75F5A3D0D4A4A995DCD76 /* libRNPasscodeStatus.a */,
				77810F0A063349439B0D8B6B /* libJailMonkey.a */,
				4B19E38FBCB94C57BB03B8E6 /* libRNFetchBlob.a */,
				4A22BC320BA04E18A7F2A4E6 /* libReactNativeExceptionHandler.a */,
				7535D128F00C4A47A182627E /* libRNCookieManagerIOS.a */,
				B89192186C764B9FA473403A /* libRCTVideo.a */,
				6BAF8296411D4657B5A0E8F8 /* libRNReactNativeDocViewer.a */,
				9263CF9B16054263B13EA23B /* libRNSafeArea.a */,
				476BA76E31644398A6012911 /* libRNGestureHandler.a */,
				75BF2223FFC54430A59B50E6 /* libRealmReact.a */,
			);
			name = "Recovered References";
			sourceTree = "<group>";
		};
		49DF9A2B231D0CB3008CC96D /* Products */ = {
			isa = PBXGroup;
			children = (
				49DF9A74231D0CB3008CC96D /* libRNReactNativeHapticFeedback.a */,
			);
			name = Products;
			sourceTree = "<group>";
		};
		4B992D7BAAEDF8759DB525B5 /* Frameworks */ = {
			isa = PBXGroup;
			children = (
				74D116A3208A8C8400CF8A79 /* libRNKeychain.a */,
				7FFE32B51FD9CCAA0038C7A0 /* FLAnimatedImage.framework */,
				7FFE32B61FD9CCAA0038C7A0 /* KSCrash.framework */,
				7FFE32B71FD9CCAA0038C7A0 /* KSCrash.framework */,
				7FFE32B81FD9CCAA0038C7A0 /* libKSCrashLib.a */,
				7FFE32B91FD9CCAA0038C7A0 /* libSDWebImage iOS static.a */,
				7FFE32BA1FD9CCAA0038C7A0 /* libSentryStatic.a */,
				7FFE32BB1FD9CCAA0038C7A0 /* libXCDYouTubeKit.a */,
				7FFE32BC1FD9CCAA0038C7A0 /* PerformanceBezier.framework */,
				7FFE32BD1FD9CCAA0038C7A0 /* QuartzBookPack.framework */,
				7FFE32BE1FD9CCAA0038C7A0 /* SDWebImage.framework */,
				7FFE32BF1FD9CCAA0038C7A0 /* Sentry.framework */,
				7F43D6051F6BF9EB001FC614 /* libPods-Mattermost.a */,
				7F43D5DF1F6BF994001FC614 /* libRNSVG.a */,
				65FD5EA57EBAE06106094B2F /* libPods-Mattermost.a */,
				4246DC09024BB33A3E491E25 /* libPods-MattermostTests.a */,
				CF19152887874B7E996210B1 /* libz.tbd */,
				7BFFEE002B9849BE9F36EBA2 /* libc++.tbd */,
				84596DD7229C853000981086 /* libReactNativeNavigation.a */,
			);
			name = Frameworks;
			sourceTree = "<group>";
		};
		57D053CEA78013E949257E00 /* Pods */ = {
			isa = PBXGroup;
			children = (
				634A8F047C73D24A87850EC0 /* Pods-Mattermost.debug.xcconfig */,
				BFB7025EA936C1B5DC9725C2 /* Pods-Mattermost.release.xcconfig */,
				3820CC3BBC4B0129958555A9 /* Pods-MattermostTests.debug.xcconfig */,
				41465DE822E9429EB8B90CB4 /* Pods-MattermostTests.release.xcconfig */,
			);
			name = Pods;
			sourceTree = "<group>";
		};
		5E91572E1DD0AC6500FF2AA8 /* Products */ = {
			isa = PBXGroup;
			children = (
				5E9157331DD0AC6500FF2AA8 /* libRCTAnimation.a */,
				5E9157351DD0AC6500FF2AA8 /* libRCTAnimation.a */,
			);
			name = Products;
			sourceTree = "<group>";
		};
		74D116A5208A8D3000CF8A79 /* Products */ = {
			isa = PBXGroup;
			children = (
				74D116AA208A8D3100CF8A79 /* libRNKeychain.a */,
				74D116AC208A8D3100CF8A79 /* libRNKeychain.a */,
			);
			name = Products;
			sourceTree = "<group>";
		};
		78C398B11ACF4ADC00677621 /* Products */ = {
			isa = PBXGroup;
			children = (
				78C398B91ACF4ADC00677621 /* libRCTLinking.a */,
				3DAD3E881DF850E9000B6D8A /* libRCTLinking-tvOS.a */,
			);
			name = Products;
			sourceTree = "<group>";
		};
		7F11AA07228848D8001C9540 /* Products */ = {
			isa = PBXGroup;
			children = (
				7F11AA10228848D8001C9540 /* libKeyboardTrackingView.a */,
			);
			name = Products;
			sourceTree = "<group>";
		};
		7F1A5664227E389600EF7A90 /* Products */ = {
			isa = PBXGroup;
			children = (
				7F1A569B227E389600EF7A90 /* libRNCAsyncStorage.a */,
			);
			name = Products;
			sourceTree = "<group>";
		};
		7F240A1A220D3A2300637665 /* MattermostShare */ = {
			isa = PBXGroup;
			children = (
				84E325FF229834C30055068A /* Config.swift */,
				7F72F2E4221113DF00F98FFF /* Images */,
				7F240A20220D3A2300637665 /* Info.plist */,
				7F240ACF220D4A6100637665 /* KeyChainDataSource.h */,
				7F240ACE220D4A6100637665 /* KeyChainDataSource.mm */,
				7F240A27220D3A7E00637665 /* MattermostShare.entitlements */,
				7F240A1D220D3A2300637665 /* MainInterface.storyboard */,
				7F151D42221B07F700FAD8F3 /* MattermostShare-Bridging-Header.h */,
				7F240ADA220E089300637665 /* Item.swift */,
				7FABE0092212650600D0F595 /* ChannelsViewController.swift */,
				7F240A1B220D3A2300637665 /* ShareViewController.swift */,
				7F240ADC220E094A00637665 /* TeamsViewController.swift */,
				7F72F2ED2211220500F98FFF /* GenericPreview.xib */,
				7F72F2EF221123E200F98FFF /* GenericPreview.swift */,
				7FABDFC12211A39000D0F595 /* Section.swift */,
			);
			path = MattermostShare;
			sourceTree = "<group>";
		};
		7F26919C1EE1DC51007574FE /* Products */ = {
			isa = PBXGroup;
			children = (
				7F2691A01EE1DC51007574FE /* libRNNotifications.a */,
			);
			name = Products;
			sourceTree = "<group>";
		};
		7F26C1C7219C463300FEB42D /* Products */ = {
			isa = PBXGroup;
			children = (
				7F26C1CB219C463300FEB42D /* libRNCWebView.a */,
			);
			name = Products;
			sourceTree = "<group>";
		};
		7F43D58F1F6BF855001FC614 /* Products */ = {
			isa = PBXGroup;
			children = (
				7F43D5BE1F6BF882001FC614 /* libRCTYouTube.a */,
			);
			name = Products;
			sourceTree = "<group>";
		};
		7F46E07B21B5AF9E004060B8 /* Products */ = {
			isa = PBXGroup;
			children = (
				7F46E07F21B5AF9E004060B8 /* libRNGestureHandler.a */,
				7F1A56A5227E389600EF7A90 /* libRNGestureHandler-tvOS.a */,
			);
			name = Products;
			sourceTree = "<group>";
		};
		7F4C2590227E3AE9009144EF /* Products */ = {
			isa = PBXGroup;
			children = (
				7F4C2595227E3AE9009144EF /* libRNCNetInfo.a */,
				7F4C2597227E3AE9009144EF /* libRNCNetInfo-tvOS.a */,
			);
			name = Products;
			sourceTree = "<group>";
		};
		7F581D33221ED5C60099E66B /* NotificationService */ = {
			isa = PBXGroup;
			children = (
				7F581F77221EEA5A0099E66B /* NotificationService.entitlements */,
				7F581D34221ED5C60099E66B /* NotificationService.swift */,
				7F581D36221ED5C60099E66B /* Info.plist */,
			);
			path = NotificationService;
			sourceTree = "<group>";
		};
		7F5CA957208FE38F004F91CE /* Products */ = {
			isa = PBXGroup;
			children = (
				7F5CA991208FE38F004F91CE /* libRNDocumentPicker.a */,
			);
			name = Products;
			sourceTree = "<group>";
		};
		7F63D27C1E6C957C001FAE12 /* Products */ = {
			isa = PBXGroup;
			children = (
				7F63D2811E6C957C001FAE12 /* libRCTPushNotification.a */,
				7F63D2831E6C957C001FAE12 /* libRCTPushNotification-tvOS.a */,
			);
			name = Products;
			sourceTree = "<group>";
		};
		7F642DE82093530B00F3165E /* Products */ = {
			isa = PBXGroup;
			children = (
				7F642DED2093530B00F3165E /* libRNDeviceInfo.a */,
				7F642DEF2093530B00F3165E /* libRNDeviceInfo-tvOS.a */,
			);
			name = Products;
			sourceTree = "<group>";
		};
		7F72F2E4221113DF00F98FFF /* Images */ = {
			isa = PBXGroup;
			children = (
				7F72F2F222112EC700F98FFF /* generic.png */,
			);
			path = Images;
			sourceTree = "<group>";
		};
		7F77195D22C52DDF00745AF9 /* Products */ = {
			isa = PBXGroup;
			children = (
				7F77196122C52DDF00745AF9 /* libRealmReact.a */,
			);
			name = Products;
			sourceTree = "<group>";
		};
		7F7D7F53201645D300D31155 /* Products */ = {
			isa = PBXGroup;
			children = (
				7F7D7F87201645D300D31155 /* libReactNativePermissions.a */,
			);
			name = Products;
			sourceTree = "<group>";
		};
		7F889FF622270FB700DC5DE2 /* Products */ = {
			isa = PBXGroup;
			children = (
				7F88A03C22270FB800DC5DE2 /* libRNSentry.a */,
				7F88A03E22270FB800DC5DE2 /* libRNSentry-tvOS.a */,
			);
			name = Products;
			sourceTree = "<group>";
		};
		7F8C49621F3DFC30003A22BA /* Products */ = {
			isa = PBXGroup;
			children = (
				7F8C49871F3DFC30003A22BA /* libRNLocalAuth.a */,
			);
			name = Products;
			sourceTree = "<group>";
		};
		7F8C49D11F3E070F003A22BA /* Products */ = {
			isa = PBXGroup;
			children = (
				7F8C49F81F3E0710003A22BA /* libRNPasscodeStatus.a */,
			);
			name = Products;
			sourceTree = "<group>";
		};
		7F8C4A5D1F3E21FB003A22BA /* Products */ = {
			isa = PBXGroup;
			children = (
				7F8C4A621F3E21FB003A22BA /* libJailMonkey.a */,
			);
			name = Products;
			sourceTree = "<group>";
		};
		7F93F9D41FBB726B0088E416 /* Products */ = {
			isa = PBXGroup;
			children = (
				7F93F9D91FBB726B0088E416 /* libRCTVideo.a */,
				7F93F9DB1FBB726B0088E416 /* libRCTVideo.a */,
			);
			name = Products;
			sourceTree = "<group>";
		};
		7FA795071F61A1A500C02924 /* Products */ = {
			isa = PBXGroup;
			children = (
				7FA7950B1F61A1A500C02924 /* libReactNativeExceptionHandler.a */,
			);
			name = Products;
			sourceTree = "<group>";
		};
		7FABE04122137F2900D0F595 /* Products */ = {
			isa = PBXGroup;
			children = (
				7FABE04522137F2A00D0F595 /* libUploadAttachments.a */,
			);
			name = Products;
			sourceTree = "<group>";
		};
		7FDB92761F706F45006CDFD1 /* Products */ = {
			isa = PBXGroup;
			children = (
				7FDB92A71F706F45006CDFD1 /* libRNImagePicker.a */,
			);
			name = Products;
			sourceTree = "<group>";
		};
		7FDF28C41E1F4B1F00DBBE56 /* Products */ = {
			isa = PBXGroup;
			children = (
				7FDF28E11E1F4B1F00DBBE56 /* libRNSVG.a */,
				7F43D63B1F6BF9EB001FC614 /* libRNSVG-tvOS.a */,
			);
			name = Products;
			sourceTree = "<group>";
		};
		7FDF28EE1E1F4B4E00DBBE56 /* Products */ = {
			isa = PBXGroup;
			children = (
				7FDF290C1E1F4B4E00DBBE56 /* libRNVectorIcons.a */,
				7FE5FB3621A1EB710075D1AA /* libRNVectorIcons-tvOS.a */,
			);
			name = Products;
			sourceTree = "<group>";
		};
		7FF31C0F21330B4200680B75 /* Products */ = {
			isa = PBXGroup;
			children = (
				7FF31C1321330B4200680B75 /* libRNFetchBlob.a */,
			);
			name = Products;
			sourceTree = "<group>";
		};
		7FFE328C1FD9CAF40038C7A0 /* Products */ = {
			isa = PBXGroup;
			children = (
				7FFE32901FD9CAF40038C7A0 /* libRNReactNativeDocViewer.a */,
			);
			name = Products;
			sourceTree = "<group>";
		};
		7FFE32911FD9CAF40038C7A0 /* Products */ = {
			isa = PBXGroup;
			children = (
				7FFE32951FD9CAF40038C7A0 /* libRNSafeArea.a */,
			);
			name = Products;
			sourceTree = "<group>";
		};
		832341AE1AAA6A7D00B99B32 /* Libraries */ = {
			isa = PBXGroup;
			children = (
				49DF9A2A231D0CB3008CC96D /* RNReactNativeHapticFeedback.xcodeproj */,
				84596E7B229D93B600981086 /* ReactNativeNavigation.xcodeproj */,
				7FABE04022137F2900D0F595 /* UploadAttachments.xcodeproj */,
				7F11AA06228848D8001C9540 /* KeyboardTrackingView.xcodeproj */,
				7F1A5663227E389600EF7A90 /* RNCAsyncStorage.xcodeproj */,
				7F4C258F227E3AE9009144EF /* RNCNetInfo.xcodeproj */,
				7F26C1C6219C463300FEB42D /* RNCWebView.xcodeproj */,
				7FF31C0E21330B4200680B75 /* RNFetchBlob.xcodeproj */,
				7F5CA956208FE38F004F91CE /* RNDocumentPicker.xcodeproj */,
				7F642DE72093530B00F3165E /* RNDeviceInfo.xcodeproj */,
				74D116A4208A8D3000CF8A79 /* RNKeychain.xcodeproj */,
				7F889FF522270FB700DC5DE2 /* RNSentry.xcodeproj */,
				7F7D7F52201645D300D31155 /* ReactNativePermissions.xcodeproj */,
				7FDB92751F706F45006CDFD1 /* RNImagePicker.xcodeproj */,
				37ABD3971F4CE13B001FDE6B /* ART.xcodeproj */,
				3752184A1F4B9E980035444B /* RCTCameraRoll.xcodeproj */,
				7F26919B1EE1DC51007574FE /* RNNotifications.xcodeproj */,
				7F63D27B1E6C957C001FAE12 /* RCTPushNotification.xcodeproj */,
				5E91572D1DD0AC6500FF2AA8 /* RCTAnimation.xcodeproj */,
				146833FF1AC3E56700842450 /* React.xcodeproj */,
				00C302A71ABCB8CE00DB3ED1 /* RCTActionSheet.xcodeproj */,
				00C302B51ABCB90400DB3ED1 /* RCTGeolocation.xcodeproj */,
				00C302BB1ABCB91800DB3ED1 /* RCTImage.xcodeproj */,
				78C398B01ACF4ADC00677621 /* RCTLinking.xcodeproj */,
				00C302D31ABCB9D200DB3ED1 /* RCTNetwork.xcodeproj */,
				139105B61AF99BAD00B5F7CC /* RCTSettings.xcodeproj */,
				832341B01AAA6A8300B99B32 /* RCTText.xcodeproj */,
				00C302DF1ABCB9EE00DB3ED1 /* RCTVibration.xcodeproj */,
				139FDEE61B06529A00C62182 /* RCTWebSocket.xcodeproj */,
				2CBE9C0FB56E4FDA96C30792 /* RNSVG.xcodeproj */,
				2B25899FDAC149EB96ED3305 /* RNVectorIcons.xcodeproj */,
				7DCC3D826CE640AF8F491692 /* BVLinearGradient.xcodeproj */,
				D0281D64B98143668D6AD42B /* RNLocalAuth.xcodeproj */,
				EBA6063A99C141098D40C67A /* RNPasscodeStatus.xcodeproj */,
				27A6EA89298440439DA9F98D /* JailMonkey.xcodeproj */,
				3B1E210BF3B649BBBF427977 /* ReactNativeExceptionHandler.xcodeproj */,
				62A58E5E984E4CF1811620B8 /* RNCookieManagerIOS.xcodeproj */,
				A2968536BEC74A4ABBB73BD9 /* RCTYouTube.xcodeproj */,
				DF9DAAAA482343F3910A1A4C /* RCTVideo.xcodeproj */,
				41898656FAE24E0BB390D0E4 /* RNReactNativeDocViewer.xcodeproj */,
				849D881A0372465294DE7315 /* RNSafeArea.xcodeproj */,
				920B7301B6F84DDD80677487 /* RNGestureHandler.xcodeproj */,
				5202E51426A34AB794FD2F85 /* RealmReact.xcodeproj */,
			);
			name = Libraries;
			sourceTree = "<group>";
		};
		832341B11AAA6A8300B99B32 /* Products */ = {
			isa = PBXGroup;
			children = (
				832341B51AAA6A8300B99B32 /* libRCTText.a */,
				3DAD3E941DF850E9000B6D8A /* libRCTText-tvOS.a */,
			);
			name = Products;
			sourceTree = "<group>";
		};
		83CBB9F61A601CBA00E9B192 = {
			isa = PBXGroup;
			children = (
				13B07FAE1A68108700A75B9A /* Mattermost */,
				7F240A1A220D3A2300637665 /* MattermostShare */,
				7F581D33221ED5C60099E66B /* NotificationService */,
				7F292A701E8AB73400A450A3 /* SplashScreenResource */,
				832341AE1AAA6A7D00B99B32 /* Libraries */,
				00E356EF1AD99517003FC87E /* MattermostTests */,
				83CBBA001A601CBA00E9B192 /* Products */,
				0156F464626F49C2977D7982 /* Resources */,
				37DF8AC51F5F0D410079BF89 /* Recovered References */,
				57D053CEA78013E949257E00 /* Pods */,
				4B992D7BAAEDF8759DB525B5 /* Frameworks */,
			);
			indentWidth = 2;
			sourceTree = "<group>";
			tabWidth = 2;
		};
		83CBBA001A601CBA00E9B192 /* Products */ = {
			isa = PBXGroup;
			children = (
				13B07F961A680F5B00A75B9A /* Mattermost.app */,
				00E356EE1AD99517003FC87E /* MattermostTests.xctest */,
				7F240A19220D3A2300637665 /* MattermostShare.appex */,
				7F581D32221ED5C60099E66B /* NotificationService.appex */,
			);
			name = Products;
			sourceTree = "<group>";
		};
		84596E7C229D93B600981086 /* Products */ = {
			isa = PBXGroup;
			children = (
				84596EB1229D93B600981086 /* libReactNativeNavigation.a */,
				84596EB3229D93B600981086 /* ReactNativeNavigationTests.xctest */,
			);
			name = Products;
			sourceTree = "<group>";
		};
/* End PBXGroup section */

/* Begin PBXNativeTarget section */
		00E356ED1AD99517003FC87E /* MattermostTests */ = {
			isa = PBXNativeTarget;
			buildConfigurationList = 00E357021AD99517003FC87E /* Build configuration list for PBXNativeTarget "MattermostTests" */;
			buildPhases = (
				EEC0B569A776EB6F23DA5874 /* [CP] Check Pods Manifest.lock */,
				00E356EA1AD99517003FC87E /* Sources */,
				00E356EB1AD99517003FC87E /* Frameworks */,
				00E356EC1AD99517003FC87E /* Resources */,
			);
			buildRules = (
			);
			dependencies = (
				00E356F51AD99517003FC87E /* PBXTargetDependency */,
			);
			name = MattermostTests;
			productName = MattermostTests;
			productReference = 00E356EE1AD99517003FC87E /* MattermostTests.xctest */;
			productType = "com.apple.product-type.bundle.unit-test";
		};
		13B07F861A680F5B00A75B9A /* Mattermost */ = {
			isa = PBXNativeTarget;
			buildConfigurationList = 13B07F931A680F5B00A75B9A /* Build configuration list for PBXNativeTarget "Mattermost" */;
			buildPhases = (
				0D421A536CD412E685542AA3 /* [CP] Check Pods Manifest.lock */,
				13B07F871A680F5B00A75B9A /* Sources */,
				13B07F8C1A680F5B00A75B9A /* Frameworks */,
				13B07F8E1A680F5B00A75B9A /* Resources */,
				00DD1BFF1BD5951E006B06BC /* Bundle React Native code and images */,
				37DA4BA41E6F55AD002B058E /* Embed Frameworks */,
				AE4769B235D14E6C9C64EA78 /* Upload Debug Symbols to Sentry */,
				7FFE32A91FD9CB650038C7A0 /* Embed App Extensions */,
			);
			buildRules = (
			);
			dependencies = (
				7FAB45BA222DD0E300EBFFC8 /* PBXTargetDependency */,
				7F240A22220D3A2300637665 /* PBXTargetDependency */,
				7F581D38221ED5C60099E66B /* PBXTargetDependency */,
			);
			name = Mattermost;
			productName = "Hello World";
			productReference = 13B07F961A680F5B00A75B9A /* Mattermost.app */;
			productType = "com.apple.product-type.application";
		};
		7F240A18220D3A2300637665 /* MattermostShare */ = {
			isa = PBXNativeTarget;
			buildConfigurationList = 7F240A24220D3A2300637665 /* Build configuration list for PBXNativeTarget "MattermostShare" */;
			buildPhases = (
				7F240A15220D3A2300637665 /* Sources */,
				7F240A16220D3A2300637665 /* Frameworks */,
				7F240A17220D3A2300637665 /* Resources */,
			);
			buildRules = (
			);
			dependencies = (
				7FAB4571222DD0DA00EBFFC8 /* PBXTargetDependency */,
			);
			name = MattermostShare;
			productName = MattermostShare;
			productReference = 7F240A19220D3A2300637665 /* MattermostShare.appex */;
			productType = "com.apple.product-type.app-extension";
		};
		7F581D31221ED5C60099E66B /* NotificationService */ = {
			isa = PBXNativeTarget;
			buildConfigurationList = 7F581D82221ED5C60099E66B /* Build configuration list for PBXNativeTarget "NotificationService" */;
			buildPhases = (
				7F581D2E221ED5C60099E66B /* Sources */,
				7F581D2F221ED5C60099E66B /* Frameworks */,
				7F581D30221ED5C60099E66B /* Resources */,
			);
			buildRules = (
			);
			dependencies = (
				7FE5F962227739E600FEFFE1 /* PBXTargetDependency */,
			);
			name = NotificationService;
			productName = NotificationService;
			productReference = 7F581D32221ED5C60099E66B /* NotificationService.appex */;
			productType = "com.apple.product-type.app-extension";
		};
/* End PBXNativeTarget section */

/* Begin PBXProject section */
		83CBB9F71A601CBA00E9B192 /* Project object */ = {
			isa = PBXProject;
			attributes = {
				LastSwiftUpdateCheck = 1010;
				LastUpgradeCheck = 820;
				ORGANIZATIONNAME = Facebook;
				TargetAttributes = {
					00E356ED1AD99517003FC87E = {
						CreatedOnToolsVersion = 6.2;
						TestTargetID = 13B07F861A680F5B00A75B9A;
					};
					13B07F861A680F5B00A75B9A = {
						DevelopmentTeam = UQ8HT4Q2XM;
						LastSwiftMigration = 1010;
						ProvisioningStyle = Automatic;
						SystemCapabilities = {
							com.apple.ApplicationGroups.iOS = {
								enabled = 1;
							};
							com.apple.BackgroundModes = {
								enabled = 1;
							};
							com.apple.Keychain = {
								enabled = 1;
							};
							com.apple.Push = {
								enabled = 1;
							};
							com.apple.iCloud = {
								enabled = 1;
							};
						};
					};
					7F240A18220D3A2300637665 = {
						CreatedOnToolsVersion = 10.1;
						DevelopmentTeam = UQ8HT4Q2XM;
						ProvisioningStyle = Automatic;
						SystemCapabilities = {
							com.apple.ApplicationGroups.iOS = {
								enabled = 1;
							};
						};
					};
					7F581D31221ED5C60099E66B = {
						CreatedOnToolsVersion = 10.1;
						DevelopmentTeam = UQ8HT4Q2XM;
						ProvisioningStyle = Automatic;
						SystemCapabilities = {
							com.apple.ApplicationGroups.iOS = {
								enabled = 1;
							};
						};
					};
				};
			};
			buildConfigurationList = 83CBB9FA1A601CBA00E9B192 /* Build configuration list for PBXProject "Mattermost" */;
			compatibilityVersion = "Xcode 3.2";
			developmentRegion = English;
			hasScannedForEncodings = 0;
			knownRegions = (
				English,
				en,
				Base,
			);
			mainGroup = 83CBB9F61A601CBA00E9B192;
			productRefGroup = 83CBBA001A601CBA00E9B192 /* Products */;
			projectDirPath = "";
			projectReferences = (
				{
					ProductGroup = 37ABD3981F4CE13B001FDE6B /* Products */;
					ProjectRef = 37ABD3971F4CE13B001FDE6B /* ART.xcodeproj */;
				},
				{
					ProductGroup = 37D8FEBE1E80B5230091F3BD /* Products */;
					ProjectRef = 7DCC3D826CE640AF8F491692 /* BVLinearGradient.xcodeproj */;
				},
				{
					ProductGroup = 7F8C4A5D1F3E21FB003A22BA /* Products */;
					ProjectRef = 27A6EA89298440439DA9F98D /* JailMonkey.xcodeproj */;
				},
				{
					ProductGroup = 7F11AA07228848D8001C9540 /* Products */;
					ProjectRef = 7F11AA06228848D8001C9540 /* KeyboardTrackingView.xcodeproj */;
				},
				{
					ProductGroup = 00C302A81ABCB8CE00DB3ED1 /* Products */;
					ProjectRef = 00C302A71ABCB8CE00DB3ED1 /* RCTActionSheet.xcodeproj */;
				},
				{
					ProductGroup = 5E91572E1DD0AC6500FF2AA8 /* Products */;
					ProjectRef = 5E91572D1DD0AC6500FF2AA8 /* RCTAnimation.xcodeproj */;
				},
				{
					ProductGroup = 3752184B1F4B9E980035444B /* Products */;
					ProjectRef = 3752184A1F4B9E980035444B /* RCTCameraRoll.xcodeproj */;
				},
				{
					ProductGroup = 00C302B61ABCB90400DB3ED1 /* Products */;
					ProjectRef = 00C302B51ABCB90400DB3ED1 /* RCTGeolocation.xcodeproj */;
				},
				{
					ProductGroup = 00C302BC1ABCB91800DB3ED1 /* Products */;
					ProjectRef = 00C302BB1ABCB91800DB3ED1 /* RCTImage.xcodeproj */;
				},
				{
					ProductGroup = 78C398B11ACF4ADC00677621 /* Products */;
					ProjectRef = 78C398B01ACF4ADC00677621 /* RCTLinking.xcodeproj */;
				},
				{
					ProductGroup = 00C302D41ABCB9D200DB3ED1 /* Products */;
					ProjectRef = 00C302D31ABCB9D200DB3ED1 /* RCTNetwork.xcodeproj */;
				},
				{
					ProductGroup = 7F63D27C1E6C957C001FAE12 /* Products */;
					ProjectRef = 7F63D27B1E6C957C001FAE12 /* RCTPushNotification.xcodeproj */;
				},
				{
					ProductGroup = 139105B71AF99BAD00B5F7CC /* Products */;
					ProjectRef = 139105B61AF99BAD00B5F7CC /* RCTSettings.xcodeproj */;
				},
				{
					ProductGroup = 832341B11AAA6A8300B99B32 /* Products */;
					ProjectRef = 832341B01AAA6A8300B99B32 /* RCTText.xcodeproj */;
				},
				{
					ProductGroup = 00C302E01ABCB9EE00DB3ED1 /* Products */;
					ProjectRef = 00C302DF1ABCB9EE00DB3ED1 /* RCTVibration.xcodeproj */;
				},
				{
					ProductGroup = 7F93F9D41FBB726B0088E416 /* Products */;
					ProjectRef = DF9DAAAA482343F3910A1A4C /* RCTVideo.xcodeproj */;
				},
				{
					ProductGroup = 139FDEE71B06529A00C62182 /* Products */;
					ProjectRef = 139FDEE61B06529A00C62182 /* RCTWebSocket.xcodeproj */;
				},
				{
					ProductGroup = 7F43D58F1F6BF855001FC614 /* Products */;
					ProjectRef = A2968536BEC74A4ABBB73BD9 /* RCTYouTube.xcodeproj */;
				},
				{
					ProductGroup = 146834001AC3E56700842450 /* Products */;
					ProjectRef = 146833FF1AC3E56700842450 /* React.xcodeproj */;
				},
				{
					ProductGroup = 7FA795071F61A1A500C02924 /* Products */;
					ProjectRef = 3B1E210BF3B649BBBF427977 /* ReactNativeExceptionHandler.xcodeproj */;
				},
				{
					ProductGroup = 84596E7C229D93B600981086 /* Products */;
					ProjectRef = 84596E7B229D93B600981086 /* ReactNativeNavigation.xcodeproj */;
				},
				{
					ProductGroup = 7F7D7F53201645D300D31155 /* Products */;
					ProjectRef = 7F7D7F52201645D300D31155 /* ReactNativePermissions.xcodeproj */;
				},
				{
					ProductGroup = 7F77195D22C52DDF00745AF9 /* Products */;
					ProjectRef = 5202E51426A34AB794FD2F85 /* RealmReact.xcodeproj */;
				},
				{
					ProductGroup = 7F1A5664227E389600EF7A90 /* Products */;
					ProjectRef = 7F1A5663227E389600EF7A90 /* RNCAsyncStorage.xcodeproj */;
				},
				{
					ProductGroup = 7F4C2590227E3AE9009144EF /* Products */;
					ProjectRef = 7F4C258F227E3AE9009144EF /* RNCNetInfo.xcodeproj */;
				},
				{
					ProductGroup = 372E25631F5F0E1800A2BFAB /* Products */;
					ProjectRef = 62A58E5E984E4CF1811620B8 /* RNCookieManagerIOS.xcodeproj */;
				},
				{
					ProductGroup = 7F26C1C7219C463300FEB42D /* Products */;
					ProjectRef = 7F26C1C6219C463300FEB42D /* RNCWebView.xcodeproj */;
				},
				{
					ProductGroup = 7F642DE82093530B00F3165E /* Products */;
					ProjectRef = 7F642DE72093530B00F3165E /* RNDeviceInfo.xcodeproj */;
				},
				{
					ProductGroup = 7F5CA957208FE38F004F91CE /* Products */;
					ProjectRef = 7F5CA956208FE38F004F91CE /* RNDocumentPicker.xcodeproj */;
				},
				{
					ProductGroup = 7FF31C0F21330B4200680B75 /* Products */;
					ProjectRef = 7FF31C0E21330B4200680B75 /* RNFetchBlob.xcodeproj */;
				},
				{
					ProductGroup = 7F46E07B21B5AF9E004060B8 /* Products */;
					ProjectRef = 920B7301B6F84DDD80677487 /* RNGestureHandler.xcodeproj */;
				},
				{
					ProductGroup = 7FDB92761F706F45006CDFD1 /* Products */;
					ProjectRef = 7FDB92751F706F45006CDFD1 /* RNImagePicker.xcodeproj */;
				},
				{
					ProductGroup = 74D116A5208A8D3000CF8A79 /* Products */;
					ProjectRef = 74D116A4208A8D3000CF8A79 /* RNKeychain.xcodeproj */;
				},
				{
					ProductGroup = 7F8C49621F3DFC30003A22BA /* Products */;
					ProjectRef = D0281D64B98143668D6AD42B /* RNLocalAuth.xcodeproj */;
				},
				{
					ProductGroup = 7F26919C1EE1DC51007574FE /* Products */;
					ProjectRef = 7F26919B1EE1DC51007574FE /* RNNotifications.xcodeproj */;
				},
				{
					ProductGroup = 7F8C49D11F3E070F003A22BA /* Products */;
					ProjectRef = EBA6063A99C141098D40C67A /* RNPasscodeStatus.xcodeproj */;
				},
				{
					ProductGroup = 7FFE328C1FD9CAF40038C7A0 /* Products */;
					ProjectRef = 41898656FAE24E0BB390D0E4 /* RNReactNativeDocViewer.xcodeproj */;
				},
				{
					ProductGroup = 49DF9A2B231D0CB3008CC96D /* Products */;
					ProjectRef = 49DF9A2A231D0CB3008CC96D /* RNReactNativeHapticFeedback.xcodeproj */;
				},
				{
					ProductGroup = 7FFE32911FD9CAF40038C7A0 /* Products */;
					ProjectRef = 849D881A0372465294DE7315 /* RNSafeArea.xcodeproj */;
				},
				{
					ProductGroup = 7F889FF622270FB700DC5DE2 /* Products */;
					ProjectRef = 7F889FF522270FB700DC5DE2 /* RNSentry.xcodeproj */;
				},
				{
					ProductGroup = 7FDF28C41E1F4B1F00DBBE56 /* Products */;
					ProjectRef = 2CBE9C0FB56E4FDA96C30792 /* RNSVG.xcodeproj */;
				},
				{
					ProductGroup = 7FDF28EE1E1F4B4E00DBBE56 /* Products */;
					ProjectRef = 2B25899FDAC149EB96ED3305 /* RNVectorIcons.xcodeproj */;
				},
				{
					ProductGroup = 7FABE04122137F2900D0F595 /* Products */;
					ProjectRef = 7FABE04022137F2900D0F595 /* UploadAttachments.xcodeproj */;
				},
			);
			projectRoot = "";
			targets = (
				13B07F861A680F5B00A75B9A /* Mattermost */,
				00E356ED1AD99517003FC87E /* MattermostTests */,
				7F240A18220D3A2300637665 /* MattermostShare */,
				7F581D31221ED5C60099E66B /* NotificationService */,
			);
		};
/* End PBXProject section */

/* Begin PBXReferenceProxy section */
		00C302AC1ABCB8CE00DB3ED1 /* libRCTActionSheet.a */ = {
			isa = PBXReferenceProxy;
			fileType = archive.ar;
			path = libRCTActionSheet.a;
			remoteRef = 00C302AB1ABCB8CE00DB3ED1 /* PBXContainerItemProxy */;
			sourceTree = BUILT_PRODUCTS_DIR;
		};
		00C302BA1ABCB90400DB3ED1 /* libRCTGeolocation.a */ = {
			isa = PBXReferenceProxy;
			fileType = archive.ar;
			path = libRCTGeolocation.a;
			remoteRef = 00C302B91ABCB90400DB3ED1 /* PBXContainerItemProxy */;
			sourceTree = BUILT_PRODUCTS_DIR;
		};
		00C302C01ABCB91800DB3ED1 /* libRCTImage.a */ = {
			isa = PBXReferenceProxy;
			fileType = archive.ar;
			path = libRCTImage.a;
			remoteRef = 00C302BF1ABCB91800DB3ED1 /* PBXContainerItemProxy */;
			sourceTree = BUILT_PRODUCTS_DIR;
		};
		00C302DC1ABCB9D200DB3ED1 /* libRCTNetwork.a */ = {
			isa = PBXReferenceProxy;
			fileType = archive.ar;
			path = libRCTNetwork.a;
			remoteRef = 00C302DB1ABCB9D200DB3ED1 /* PBXContainerItemProxy */;
			sourceTree = BUILT_PRODUCTS_DIR;
		};
		00C302E41ABCB9EE00DB3ED1 /* libRCTVibration.a */ = {
			isa = PBXReferenceProxy;
			fileType = archive.ar;
			path = libRCTVibration.a;
			remoteRef = 00C302E31ABCB9EE00DB3ED1 /* PBXContainerItemProxy */;
			sourceTree = BUILT_PRODUCTS_DIR;
		};
		139105C11AF99BAD00B5F7CC /* libRCTSettings.a */ = {
			isa = PBXReferenceProxy;
			fileType = archive.ar;
			path = libRCTSettings.a;
			remoteRef = 139105C01AF99BAD00B5F7CC /* PBXContainerItemProxy */;
			sourceTree = BUILT_PRODUCTS_DIR;
		};
		139FDEF41B06529B00C62182 /* libRCTWebSocket.a */ = {
			isa = PBXReferenceProxy;
			fileType = archive.ar;
			path = libRCTWebSocket.a;
			remoteRef = 139FDEF31B06529B00C62182 /* PBXContainerItemProxy */;
			sourceTree = BUILT_PRODUCTS_DIR;
		};
		146834041AC3E56700842450 /* libReact.a */ = {
			isa = PBXReferenceProxy;
			fileType = archive.ar;
			path = libReact.a;
			remoteRef = 146834031AC3E56700842450 /* PBXContainerItemProxy */;
			sourceTree = BUILT_PRODUCTS_DIR;
		};
		372E25671F5F0E1800A2BFAB /* libRNCookieManagerIOS.a */ = {
			isa = PBXReferenceProxy;
			fileType = archive.ar;
			path = libRNCookieManagerIOS.a;
			remoteRef = 372E25661F5F0E1800A2BFAB /* PBXContainerItemProxy */;
			sourceTree = BUILT_PRODUCTS_DIR;
		};
		3752184F1F4B9E980035444B /* libRCTCameraRoll.a */ = {
			isa = PBXReferenceProxy;
			fileType = archive.ar;
			path = libRCTCameraRoll.a;
			remoteRef = 3752184E1F4B9E980035444B /* PBXContainerItemProxy */;
			sourceTree = BUILT_PRODUCTS_DIR;
		};
		37ABD39C1F4CE13B001FDE6B /* libART.a */ = {
			isa = PBXReferenceProxy;
			fileType = archive.ar;
			path = libART.a;
			remoteRef = 37ABD39B1F4CE13B001FDE6B /* PBXContainerItemProxy */;
			sourceTree = BUILT_PRODUCTS_DIR;
		};
		37D8FEC21E80B5230091F3BD /* libBVLinearGradient.a */ = {
			isa = PBXReferenceProxy;
			fileType = archive.ar;
			path = libBVLinearGradient.a;
			remoteRef = 37D8FEC11E80B5230091F3BD /* PBXContainerItemProxy */;
			sourceTree = BUILT_PRODUCTS_DIR;
		};
		37DF8AC91F5F0D430079BF89 /* libART-tvOS.a */ = {
			isa = PBXReferenceProxy;
			fileType = archive.ar;
			path = "libART-tvOS.a";
			remoteRef = 37DF8AC81F5F0D430079BF89 /* PBXContainerItemProxy */;
			sourceTree = BUILT_PRODUCTS_DIR;
		};
		37DF8ACD1F5F0D430079BF89 /* libBVLinearGradient.a */ = {
			isa = PBXReferenceProxy;
			fileType = archive.ar;
			path = libBVLinearGradient.a;
			remoteRef = 37DF8ACC1F5F0D430079BF89 /* PBXContainerItemProxy */;
			sourceTree = BUILT_PRODUCTS_DIR;
		};
		37DF8AF21F5F0D430079BF89 /* libthird-party.a */ = {
			isa = PBXReferenceProxy;
			fileType = archive.ar;
			path = "libthird-party.a";
			remoteRef = 37DF8AF11F5F0D430079BF89 /* PBXContainerItemProxy */;
			sourceTree = BUILT_PRODUCTS_DIR;
		};
		37DF8AF41F5F0D430079BF89 /* libthird-party.a */ = {
			isa = PBXReferenceProxy;
			fileType = archive.ar;
			path = "libthird-party.a";
			remoteRef = 37DF8AF31F5F0D430079BF89 /* PBXContainerItemProxy */;
			sourceTree = BUILT_PRODUCTS_DIR;
		};
		37DF8AF61F5F0D430079BF89 /* libdouble-conversion.a */ = {
			isa = PBXReferenceProxy;
			fileType = archive.ar;
			path = "libdouble-conversion.a";
			remoteRef = 37DF8AF51F5F0D430079BF89 /* PBXContainerItemProxy */;
			sourceTree = BUILT_PRODUCTS_DIR;
		};
		37DF8AF81F5F0D430079BF89 /* libdouble-conversion.a */ = {
			isa = PBXReferenceProxy;
			fileType = archive.ar;
			path = "libdouble-conversion.a";
			remoteRef = 37DF8AF71F5F0D430079BF89 /* PBXContainerItemProxy */;
			sourceTree = BUILT_PRODUCTS_DIR;
		};
		3DAD3E841DF850E9000B6D8A /* libRCTImage-tvOS.a */ = {
			isa = PBXReferenceProxy;
			fileType = archive.ar;
			path = "libRCTImage-tvOS.a";
			remoteRef = 3DAD3E831DF850E9000B6D8A /* PBXContainerItemProxy */;
			sourceTree = BUILT_PRODUCTS_DIR;
		};
		3DAD3E881DF850E9000B6D8A /* libRCTLinking-tvOS.a */ = {
			isa = PBXReferenceProxy;
			fileType = archive.ar;
			path = "libRCTLinking-tvOS.a";
			remoteRef = 3DAD3E871DF850E9000B6D8A /* PBXContainerItemProxy */;
			sourceTree = BUILT_PRODUCTS_DIR;
		};
		3DAD3E8C1DF850E9000B6D8A /* libRCTNetwork-tvOS.a */ = {
			isa = PBXReferenceProxy;
			fileType = archive.ar;
			path = "libRCTNetwork-tvOS.a";
			remoteRef = 3DAD3E8B1DF850E9000B6D8A /* PBXContainerItemProxy */;
			sourceTree = BUILT_PRODUCTS_DIR;
		};
		3DAD3E901DF850E9000B6D8A /* libRCTSettings-tvOS.a */ = {
			isa = PBXReferenceProxy;
			fileType = archive.ar;
			path = "libRCTSettings-tvOS.a";
			remoteRef = 3DAD3E8F1DF850E9000B6D8A /* PBXContainerItemProxy */;
			sourceTree = BUILT_PRODUCTS_DIR;
		};
		3DAD3E941DF850E9000B6D8A /* libRCTText-tvOS.a */ = {
			isa = PBXReferenceProxy;
			fileType = archive.ar;
			path = "libRCTText-tvOS.a";
			remoteRef = 3DAD3E931DF850E9000B6D8A /* PBXContainerItemProxy */;
			sourceTree = BUILT_PRODUCTS_DIR;
		};
		3DAD3E991DF850E9000B6D8A /* libRCTWebSocket-tvOS.a */ = {
			isa = PBXReferenceProxy;
			fileType = archive.ar;
			path = "libRCTWebSocket-tvOS.a";
			remoteRef = 3DAD3E981DF850E9000B6D8A /* PBXContainerItemProxy */;
			sourceTree = BUILT_PRODUCTS_DIR;
		};
		3DAD3EA31DF850E9000B6D8A /* libReact.a */ = {
			isa = PBXReferenceProxy;
			fileType = archive.ar;
			path = libReact.a;
			remoteRef = 3DAD3EA21DF850E9000B6D8A /* PBXContainerItemProxy */;
			sourceTree = BUILT_PRODUCTS_DIR;
		};
		3DAD3EA51DF850E9000B6D8A /* libyoga.a */ = {
			isa = PBXReferenceProxy;
			fileType = archive.ar;
			path = libyoga.a;
			remoteRef = 3DAD3EA41DF850E9000B6D8A /* PBXContainerItemProxy */;
			sourceTree = BUILT_PRODUCTS_DIR;
		};
		3DAD3EA71DF850E9000B6D8A /* libyoga.a */ = {
			isa = PBXReferenceProxy;
			fileType = archive.ar;
			path = libyoga.a;
			remoteRef = 3DAD3EA61DF850E9000B6D8A /* PBXContainerItemProxy */;
			sourceTree = BUILT_PRODUCTS_DIR;
		};
		3DAD3EA91DF850E9000B6D8A /* libcxxreact.a */ = {
			isa = PBXReferenceProxy;
			fileType = archive.ar;
			path = libcxxreact.a;
			remoteRef = 3DAD3EA81DF850E9000B6D8A /* PBXContainerItemProxy */;
			sourceTree = BUILT_PRODUCTS_DIR;
		};
		3DAD3EAB1DF850E9000B6D8A /* libcxxreact.a */ = {
			isa = PBXReferenceProxy;
			fileType = archive.ar;
			path = libcxxreact.a;
			remoteRef = 3DAD3EAA1DF850E9000B6D8A /* PBXContainerItemProxy */;
			sourceTree = BUILT_PRODUCTS_DIR;
		};
		49DF9A74231D0CB3008CC96D /* libRNReactNativeHapticFeedback.a */ = {
			isa = PBXReferenceProxy;
			fileType = archive.ar;
			path = libRNReactNativeHapticFeedback.a;
			remoteRef = 49DF9A73231D0CB3008CC96D /* PBXContainerItemProxy */;
			sourceTree = BUILT_PRODUCTS_DIR;
		};
		5E9157331DD0AC6500FF2AA8 /* libRCTAnimation.a */ = {
			isa = PBXReferenceProxy;
			fileType = archive.ar;
			path = libRCTAnimation.a;
			remoteRef = 5E9157321DD0AC6500FF2AA8 /* PBXContainerItemProxy */;
			sourceTree = BUILT_PRODUCTS_DIR;
		};
		5E9157351DD0AC6500FF2AA8 /* libRCTAnimation.a */ = {
			isa = PBXReferenceProxy;
			fileType = archive.ar;
			path = libRCTAnimation.a;
			remoteRef = 5E9157341DD0AC6500FF2AA8 /* PBXContainerItemProxy */;
			sourceTree = BUILT_PRODUCTS_DIR;
		};
		74D116AA208A8D3100CF8A79 /* libRNKeychain.a */ = {
			isa = PBXReferenceProxy;
			fileType = archive.ar;
			path = libRNKeychain.a;
			remoteRef = 74D116A9208A8D3100CF8A79 /* PBXContainerItemProxy */;
			sourceTree = BUILT_PRODUCTS_DIR;
		};
		74D116AC208A8D3100CF8A79 /* libRNKeychain.a */ = {
			isa = PBXReferenceProxy;
			fileType = archive.ar;
			path = libRNKeychain.a;
			remoteRef = 74D116AB208A8D3100CF8A79 /* PBXContainerItemProxy */;
			sourceTree = BUILT_PRODUCTS_DIR;
		};
		78C398B91ACF4ADC00677621 /* libRCTLinking.a */ = {
			isa = PBXReferenceProxy;
			fileType = archive.ar;
			path = libRCTLinking.a;
			remoteRef = 78C398B81ACF4ADC00677621 /* PBXContainerItemProxy */;
			sourceTree = BUILT_PRODUCTS_DIR;
		};
		7F11AA10228848D8001C9540 /* libKeyboardTrackingView.a */ = {
			isa = PBXReferenceProxy;
			fileType = archive.ar;
			path = libKeyboardTrackingView.a;
			remoteRef = 7F11AA0F228848D8001C9540 /* PBXContainerItemProxy */;
			sourceTree = BUILT_PRODUCTS_DIR;
		};
		7F1A569B227E389600EF7A90 /* libRNCAsyncStorage.a */ = {
			isa = PBXReferenceProxy;
			fileType = archive.ar;
			path = libRNCAsyncStorage.a;
			remoteRef = 7F1A569A227E389600EF7A90 /* PBXContainerItemProxy */;
			sourceTree = BUILT_PRODUCTS_DIR;
		};
		7F1A56A5227E389600EF7A90 /* libRNGestureHandler-tvOS.a */ = {
			isa = PBXReferenceProxy;
			fileType = archive.ar;
			path = "libRNGestureHandler-tvOS.a";
			remoteRef = 7F1A56A4227E389600EF7A90 /* PBXContainerItemProxy */;
			sourceTree = BUILT_PRODUCTS_DIR;
		};
		7F2691A01EE1DC51007574FE /* libRNNotifications.a */ = {
			isa = PBXReferenceProxy;
			fileType = archive.ar;
			path = libRNNotifications.a;
			remoteRef = 7F26919F1EE1DC51007574FE /* PBXContainerItemProxy */;
			sourceTree = BUILT_PRODUCTS_DIR;
		};
		7F26C1CB219C463300FEB42D /* libRNCWebView.a */ = {
			isa = PBXReferenceProxy;
			fileType = archive.ar;
			path = libRNCWebView.a;
			remoteRef = 7F26C1CA219C463300FEB42D /* PBXContainerItemProxy */;
			sourceTree = BUILT_PRODUCTS_DIR;
		};
		7F43D5BE1F6BF882001FC614 /* libRCTYouTube.a */ = {
			isa = PBXReferenceProxy;
			fileType = archive.ar;
			path = libRCTYouTube.a;
			remoteRef = 7F43D5BD1F6BF882001FC614 /* PBXContainerItemProxy */;
			sourceTree = BUILT_PRODUCTS_DIR;
		};
		7F43D63B1F6BF9EB001FC614 /* libRNSVG-tvOS.a */ = {
			isa = PBXReferenceProxy;
			fileType = archive.ar;
			path = "libRNSVG-tvOS.a";
			remoteRef = 7F43D63A1F6BF9EB001FC614 /* PBXContainerItemProxy */;
			sourceTree = BUILT_PRODUCTS_DIR;
		};
		7F46E07F21B5AF9E004060B8 /* libRNGestureHandler.a */ = {
			isa = PBXReferenceProxy;
			fileType = archive.ar;
			path = libRNGestureHandler.a;
			remoteRef = 7F46E07E21B5AF9E004060B8 /* PBXContainerItemProxy */;
			sourceTree = BUILT_PRODUCTS_DIR;
		};
		7F4C1F841FBE572B0029D1DF /* libfishhook.a */ = {
			isa = PBXReferenceProxy;
			fileType = archive.ar;
			path = libfishhook.a;
			remoteRef = 7F4C1F831FBE572B0029D1DF /* PBXContainerItemProxy */;
			sourceTree = BUILT_PRODUCTS_DIR;
		};
		7F4C1F861FBE572B0029D1DF /* libfishhook-tvOS.a */ = {
			isa = PBXReferenceProxy;
			fileType = archive.ar;
			path = "libfishhook-tvOS.a";
			remoteRef = 7F4C1F851FBE572B0029D1DF /* PBXContainerItemProxy */;
			sourceTree = BUILT_PRODUCTS_DIR;
		};
		7F4C2595227E3AE9009144EF /* libRNCNetInfo.a */ = {
			isa = PBXReferenceProxy;
			fileType = archive.ar;
			path = libRNCNetInfo.a;
			remoteRef = 7F4C2594227E3AE9009144EF /* PBXContainerItemProxy */;
			sourceTree = BUILT_PRODUCTS_DIR;
		};
		7F4C2597227E3AE9009144EF /* libRNCNetInfo-tvOS.a */ = {
			isa = PBXReferenceProxy;
			fileType = archive.ar;
			path = "libRNCNetInfo-tvOS.a";
			remoteRef = 7F4C2596227E3AE9009144EF /* PBXContainerItemProxy */;
			sourceTree = BUILT_PRODUCTS_DIR;
		};
		7F581C72221DF8DE0099E66B /* libjsi.a */ = {
			isa = PBXReferenceProxy;
			fileType = archive.ar;
			path = libjsi.a;
			remoteRef = 7F581C71221DF8DE0099E66B /* PBXContainerItemProxy */;
			sourceTree = BUILT_PRODUCTS_DIR;
		};
		7F581C74221DF8DE0099E66B /* libjsiexecutor.a */ = {
			isa = PBXReferenceProxy;
			fileType = archive.ar;
			path = libjsiexecutor.a;
			remoteRef = 7F581C73221DF8DE0099E66B /* PBXContainerItemProxy */;
			sourceTree = BUILT_PRODUCTS_DIR;
		};
		7F581C76221DF8DE0099E66B /* libjsi-tvOS.a */ = {
			isa = PBXReferenceProxy;
			fileType = archive.ar;
			path = "libjsi-tvOS.a";
			remoteRef = 7F581C75221DF8DE0099E66B /* PBXContainerItemProxy */;
			sourceTree = BUILT_PRODUCTS_DIR;
		};
		7F581C78221DF8DE0099E66B /* libjsiexecutor-tvOS.a */ = {
			isa = PBXReferenceProxy;
			fileType = archive.ar;
			path = "libjsiexecutor-tvOS.a";
			remoteRef = 7F581C77221DF8DE0099E66B /* PBXContainerItemProxy */;
			sourceTree = BUILT_PRODUCTS_DIR;
		};
		7F5CA991208FE38F004F91CE /* libRNDocumentPicker.a */ = {
			isa = PBXReferenceProxy;
			fileType = archive.ar;
			path = libRNDocumentPicker.a;
			remoteRef = 7F5CA990208FE38F004F91CE /* PBXContainerItemProxy */;
			sourceTree = BUILT_PRODUCTS_DIR;
		};
		7F63D2811E6C957C001FAE12 /* libRCTPushNotification.a */ = {
			isa = PBXReferenceProxy;
			fileType = archive.ar;
			path = libRCTPushNotification.a;
			remoteRef = 7F63D2801E6C957C001FAE12 /* PBXContainerItemProxy */;
			sourceTree = BUILT_PRODUCTS_DIR;
		};
		7F63D2831E6C957C001FAE12 /* libRCTPushNotification-tvOS.a */ = {
			isa = PBXReferenceProxy;
			fileType = archive.ar;
			path = "libRCTPushNotification-tvOS.a";
			remoteRef = 7F63D2821E6C957C001FAE12 /* PBXContainerItemProxy */;
			sourceTree = BUILT_PRODUCTS_DIR;
		};
		7F642DED2093530B00F3165E /* libRNDeviceInfo.a */ = {
			isa = PBXReferenceProxy;
			fileType = archive.ar;
			path = libRNDeviceInfo.a;
			remoteRef = 7F642DEC2093530B00F3165E /* PBXContainerItemProxy */;
			sourceTree = BUILT_PRODUCTS_DIR;
		};
		7F642DEF2093530B00F3165E /* libRNDeviceInfo-tvOS.a */ = {
			isa = PBXReferenceProxy;
			fileType = archive.ar;
			path = "libRNDeviceInfo-tvOS.a";
			remoteRef = 7F642DEE2093530B00F3165E /* PBXContainerItemProxy */;
			sourceTree = BUILT_PRODUCTS_DIR;
		};
		7F6FF6B5203499F400150948 /* libjsinspector.a */ = {
			isa = PBXReferenceProxy;
			fileType = archive.ar;
			path = libjsinspector.a;
			remoteRef = 7F6FF6B4203499F400150948 /* PBXContainerItemProxy */;
			sourceTree = BUILT_PRODUCTS_DIR;
		};
		7F6FF6B7203499F400150948 /* libjsinspector-tvOS.a */ = {
			isa = PBXReferenceProxy;
			fileType = archive.ar;
			path = "libjsinspector-tvOS.a";
			remoteRef = 7F6FF6B6203499F400150948 /* PBXContainerItemProxy */;
			sourceTree = BUILT_PRODUCTS_DIR;
		};
		7F77196122C52DDF00745AF9 /* libRealmReact.a */ = {
			isa = PBXReferenceProxy;
			fileType = archive.ar;
			path = libRealmReact.a;
			remoteRef = 7F77196022C52DDF00745AF9 /* PBXContainerItemProxy */;
			sourceTree = BUILT_PRODUCTS_DIR;
		};
		7F7D7F87201645D300D31155 /* libReactNativePermissions.a */ = {
			isa = PBXReferenceProxy;
			fileType = archive.ar;
			path = libReactNativePermissions.a;
			remoteRef = 7F7D7F86201645D300D31155 /* PBXContainerItemProxy */;
			sourceTree = BUILT_PRODUCTS_DIR;
		};
		7F88A03C22270FB800DC5DE2 /* libRNSentry.a */ = {
			isa = PBXReferenceProxy;
			fileType = archive.ar;
			path = libRNSentry.a;
			remoteRef = 7F88A03B22270FB800DC5DE2 /* PBXContainerItemProxy */;
			sourceTree = BUILT_PRODUCTS_DIR;
		};
		7F88A03E22270FB800DC5DE2 /* libRNSentry-tvOS.a */ = {
			isa = PBXReferenceProxy;
			fileType = archive.ar;
			path = "libRNSentry-tvOS.a";
			remoteRef = 7F88A03D22270FB800DC5DE2 /* PBXContainerItemProxy */;
			sourceTree = BUILT_PRODUCTS_DIR;
		};
		7F8C49871F3DFC30003A22BA /* libRNLocalAuth.a */ = {
			isa = PBXReferenceProxy;
			fileType = archive.ar;
			path = libRNLocalAuth.a;
			remoteRef = 7F8C49861F3DFC30003A22BA /* PBXContainerItemProxy */;
			sourceTree = BUILT_PRODUCTS_DIR;
		};
		7F8C49F81F3E0710003A22BA /* libRNPasscodeStatus.a */ = {
			isa = PBXReferenceProxy;
			fileType = archive.ar;
			path = libRNPasscodeStatus.a;
			remoteRef = 7F8C49F71F3E0710003A22BA /* PBXContainerItemProxy */;
			sourceTree = BUILT_PRODUCTS_DIR;
		};
		7F8C4A621F3E21FB003A22BA /* libJailMonkey.a */ = {
			isa = PBXReferenceProxy;
			fileType = archive.ar;
			path = libJailMonkey.a;
			remoteRef = 7F8C4A611F3E21FB003A22BA /* PBXContainerItemProxy */;
			sourceTree = BUILT_PRODUCTS_DIR;
		};
		7F93F9D91FBB726B0088E416 /* libRCTVideo.a */ = {
			isa = PBXReferenceProxy;
			fileType = archive.ar;
			path = libRCTVideo.a;
			remoteRef = 7F93F9D81FBB726B0088E416 /* PBXContainerItemProxy */;
			sourceTree = BUILT_PRODUCTS_DIR;
		};
		7F93F9DB1FBB726B0088E416 /* libRCTVideo.a */ = {
			isa = PBXReferenceProxy;
			fileType = archive.ar;
			path = libRCTVideo.a;
			remoteRef = 7F93F9DA1FBB726B0088E416 /* PBXContainerItemProxy */;
			sourceTree = BUILT_PRODUCTS_DIR;
		};
		7FA7950B1F61A1A500C02924 /* libReactNativeExceptionHandler.a */ = {
			isa = PBXReferenceProxy;
			fileType = archive.ar;
			path = libReactNativeExceptionHandler.a;
			remoteRef = 7FA7950A1F61A1A500C02924 /* PBXContainerItemProxy */;
			sourceTree = BUILT_PRODUCTS_DIR;
		};
		7FABE04522137F2A00D0F595 /* libUploadAttachments.a */ = {
			isa = PBXReferenceProxy;
			fileType = archive.ar;
			path = libUploadAttachments.a;
			remoteRef = 7FABE04422137F2A00D0F595 /* PBXContainerItemProxy */;
			sourceTree = BUILT_PRODUCTS_DIR;
		};
		7FDB92A71F706F45006CDFD1 /* libRNImagePicker.a */ = {
			isa = PBXReferenceProxy;
			fileType = archive.ar;
			path = libRNImagePicker.a;
			remoteRef = 7FDB92A61F706F45006CDFD1 /* PBXContainerItemProxy */;
			sourceTree = BUILT_PRODUCTS_DIR;
		};
		7FDF28E11E1F4B1F00DBBE56 /* libRNSVG.a */ = {
			isa = PBXReferenceProxy;
			fileType = archive.ar;
			path = libRNSVG.a;
			remoteRef = 7FDF28E01E1F4B1F00DBBE56 /* PBXContainerItemProxy */;
			sourceTree = BUILT_PRODUCTS_DIR;
		};
		7FDF290C1E1F4B4E00DBBE56 /* libRNVectorIcons.a */ = {
			isa = PBXReferenceProxy;
			fileType = archive.ar;
			path = libRNVectorIcons.a;
			remoteRef = 7FDF290B1E1F4B4E00DBBE56 /* PBXContainerItemProxy */;
			sourceTree = BUILT_PRODUCTS_DIR;
		};
		7FE5FB3621A1EB710075D1AA /* libRNVectorIcons-tvOS.a */ = {
			isa = PBXReferenceProxy;
			fileType = archive.ar;
			path = "libRNVectorIcons-tvOS.a";
			remoteRef = 7FE5FB3521A1EB710075D1AA /* PBXContainerItemProxy */;
			sourceTree = BUILT_PRODUCTS_DIR;
		};
		7FF31C1321330B4200680B75 /* libRNFetchBlob.a */ = {
			isa = PBXReferenceProxy;
			fileType = archive.ar;
			path = libRNFetchBlob.a;
			remoteRef = 7FF31C1221330B4200680B75 /* PBXContainerItemProxy */;
			sourceTree = BUILT_PRODUCTS_DIR;
		};
		7FFE32901FD9CAF40038C7A0 /* libRNReactNativeDocViewer.a */ = {
			isa = PBXReferenceProxy;
			fileType = archive.ar;
			path = libRNReactNativeDocViewer.a;
			remoteRef = 7FFE328F1FD9CAF40038C7A0 /* PBXContainerItemProxy */;
			sourceTree = BUILT_PRODUCTS_DIR;
		};
		7FFE32951FD9CAF40038C7A0 /* libRNSafeArea.a */ = {
			isa = PBXReferenceProxy;
			fileType = archive.ar;
			path = libRNSafeArea.a;
			remoteRef = 7FFE32941FD9CAF40038C7A0 /* PBXContainerItemProxy */;
			sourceTree = BUILT_PRODUCTS_DIR;
		};
		832341B51AAA6A8300B99B32 /* libRCTText.a */ = {
			isa = PBXReferenceProxy;
			fileType = archive.ar;
			path = libRCTText.a;
			remoteRef = 832341B41AAA6A8300B99B32 /* PBXContainerItemProxy */;
			sourceTree = BUILT_PRODUCTS_DIR;
		};
		84596EB1229D93B600981086 /* libReactNativeNavigation.a */ = {
			isa = PBXReferenceProxy;
			fileType = archive.ar;
			path = libReactNativeNavigation.a;
			remoteRef = 84596EB0229D93B600981086 /* PBXContainerItemProxy */;
			sourceTree = BUILT_PRODUCTS_DIR;
		};
		84596EB3229D93B600981086 /* ReactNativeNavigationTests.xctest */ = {
			isa = PBXReferenceProxy;
			fileType = wrapper.cfbundle;
			path = ReactNativeNavigationTests.xctest;
			remoteRef = 84596EB2229D93B600981086 /* PBXContainerItemProxy */;
			sourceTree = BUILT_PRODUCTS_DIR;
		};
/* End PBXReferenceProxy section */

/* Begin PBXResourcesBuildPhase section */
		00E356EC1AD99517003FC87E /* Resources */ = {
			isa = PBXResourcesBuildPhase;
			buildActionMask = 2147483647;
			files = (
			);
			runOnlyForDeploymentPostprocessing = 0;
		};
		13B07F8E1A680F5B00A75B9A /* Resources */ = {
			isa = PBXResourcesBuildPhase;
			buildActionMask = 2147483647;
			files = (
				7F151D41221B069200FAD8F3 /* 0155-keys.png in Resources */,
				13B07FBF1A68108700A75B9A /* Images.xcassets in Resources */,
				895C9A56B94A45C1BAF568FE /* Entypo.ttf in Resources */,
				3D38ABA732A34A9BB3294F90 /* EvilIcons.ttf in Resources */,
				5E1AF7B72B8D4A4E9E53FF9D /* FontAwesome.ttf in Resources */,
				382D94CF15EE4FC292C3F341 /* Foundation.ttf in Resources */,
				C337E8708D2845C6A8DBB47E /* Ionicons.ttf in Resources */,
				C035DB50ED2045F09923FFAE /* MaterialCommunityIcons.ttf in Resources */,
				F006936FC2884C24A1321FC0 /* MaterialIcons.ttf in Resources */,
				7F292AA71E8ABB1100A450A3 /* splash.png in Resources */,
				420A7328E12C4B72AEF420CE /* Octicons.ttf in Resources */,
				7FF2AF8B2086483E00FFBDF4 /* KeyShareConsumer.storyboard in Resources */,
				7F292AA61E8ABB1100A450A3 /* LaunchScreen.xib in Resources */,
				7F292A711E8AB73400A450A3 /* SplashScreenResource in Resources */,
				2B4C9B708010475DA575B81D /* SimpleLineIcons.ttf in Resources */,
				1BCA51319AC6442991C6A208 /* Zocial.ttf in Resources */,
				9358B95F95184EE0A4DCE629 /* OpenSans-Bold.ttf in Resources */,
				55C6561DDBBA45929D88B6D1 /* OpenSans-BoldItalic.ttf in Resources */,
				D719A67137964F08BE47A5FC /* OpenSans-ExtraBold.ttf in Resources */,
				0111A42B7F264BCF8CBDE3ED /* OpenSans-ExtraBoldItalic.ttf in Resources */,
				0C0D24F53F254F75869E5951 /* OpenSans-Italic.ttf in Resources */,
				2D5296A8926B4D7FBAF2D6E2 /* OpenSans-Light.ttf in Resources */,
				F083DB472349411A8E6E7AAD /* OpenSans-LightItalic.ttf in Resources */,
				A08D512E7ADC40CCAD055A9E /* OpenSans-Regular.ttf in Resources */,
				62A8448264674B4D95A5A7C2 /* OpenSans-Semibold.ttf in Resources */,
				69AC753E496743BABB7A7124 /* OpenSans-SemiboldItalic.ttf in Resources */,
				5CB86E9DFB94485CAA748DF3 /* YTPlayerView-iframe-player.html in Resources */,
				DDE492F7425D451884DAA088 /* Roboto-Black.ttf in Resources */,
				71F30A436B5847DF9D319D15 /* Roboto-BlackItalic.ttf in Resources */,
				E052494CD6104A65840485E7 /* Roboto-Bold.ttf in Resources */,
				3D7B4E6EE6B948AAA6A1E4E6 /* Roboto-BoldItalic.ttf in Resources */,
				460A48EA5C6C4D8B8D9A2C75 /* Roboto-Italic.ttf in Resources */,
				ABF5F93B1D0A47BAACEAC376 /* Roboto-Light.ttf in Resources */,
				552835DCC0C24FC691EE6CAB /* Roboto-LightItalic.ttf in Resources */,
				C99BB3F4E4564F01A531FBEA /* Roboto-Medium.ttf in Resources */,
				3C0B333879CE4730843D8584 /* Roboto-MediumItalic.ttf in Resources */,
				AA9605CFDA8E4E7CB8A041BF /* Roboto-Regular.ttf in Resources */,
				DE863F2E1E194A45A5B58FFA /* Roboto-Thin.ttf in Resources */,
				EC6AF34E03F647389D377064 /* Roboto-ThinItalic.ttf in Resources */,
				1086EE2A68554E52A01943A4 /* AntDesign.ttf in Resources */,
				4DF0AD7CE6DC47E48647D892 /* Feather.ttf in Resources */,
				E08B278B7BA14C41AD908BE2 /* FontAwesome5_Brands.ttf in Resources */,
				DA32194224944F1DBD27C485 /* FontAwesome5_Regular.ttf in Resources */,
				7BD159C40A68467FB5A17141 /* FontAwesome5_Solid.ttf in Resources */,
			);
			runOnlyForDeploymentPostprocessing = 0;
		};
		7F240A17220D3A2300637665 /* Resources */ = {
			isa = PBXResourcesBuildPhase;
			buildActionMask = 2147483647;
			files = (
				7F240A1F220D3A2300637665 /* MainInterface.storyboard in Resources */,
				7F72F2EE2211220500F98FFF /* GenericPreview.xib in Resources */,
				7F72F2F322112EC700F98FFF /* generic.png in Resources */,
			);
			runOnlyForDeploymentPostprocessing = 0;
		};
		7F581D30221ED5C60099E66B /* Resources */ = {
			isa = PBXResourcesBuildPhase;
			buildActionMask = 2147483647;
			files = (
			);
			runOnlyForDeploymentPostprocessing = 0;
		};
/* End PBXResourcesBuildPhase section */

/* Begin PBXShellScriptBuildPhase section */
		00DD1BFF1BD5951E006B06BC /* Bundle React Native code and images */ = {
			isa = PBXShellScriptBuildPhase;
			buildActionMask = 2147483647;
			files = (
			);
			inputPaths = (
			);
			name = "Bundle React Native code and images";
			outputPaths = (
			);
			runOnlyForDeploymentPostprocessing = 0;
			shellPath = /bin/sh;
			shellScript = "./bundleReactNative.sh\n";
		};
		0D421A536CD412E685542AA3 /* [CP] Check Pods Manifest.lock */ = {
			isa = PBXShellScriptBuildPhase;
			buildActionMask = 2147483647;
			files = (
			);
			inputPaths = (
				"${PODS_PODFILE_DIR_PATH}/Podfile.lock",
				"${PODS_ROOT}/Manifest.lock",
			);
			name = "[CP] Check Pods Manifest.lock";
			outputPaths = (
				"$(DERIVED_FILE_DIR)/Pods-Mattermost-checkManifestLockResult.txt",
			);
			runOnlyForDeploymentPostprocessing = 0;
			shellPath = /bin/sh;
			shellScript = "diff \"${PODS_PODFILE_DIR_PATH}/Podfile.lock\" \"${PODS_ROOT}/Manifest.lock\" > /dev/null\nif [ $? != 0 ] ; then\n    # print error to STDERR\n    echo \"error: The sandbox is not in sync with the Podfile.lock. Run 'pod install' or update your CocoaPods installation.\" >&2\n    exit 1\nfi\n# This output is used by Xcode 'outputs' to avoid re-running this script phase.\necho \"SUCCESS\" > \"${SCRIPT_OUTPUT_FILE_0}\"\n";
			showEnvVarsInLog = 0;
		};
		AE4769B235D14E6C9C64EA78 /* Upload Debug Symbols to Sentry */ = {
			isa = PBXShellScriptBuildPhase;
			buildActionMask = 2147483647;
			files = (
			);
			inputPaths = (
			);
			name = "Upload Debug Symbols to Sentry";
			outputPaths = (
			);
			runOnlyForDeploymentPostprocessing = 0;
			shellPath = /bin/sh;
			shellScript = "./uploadDebugSymbols.sh\n";
		};
		EEC0B569A776EB6F23DA5874 /* [CP] Check Pods Manifest.lock */ = {
			isa = PBXShellScriptBuildPhase;
			buildActionMask = 2147483647;
			files = (
			);
			inputPaths = (
				"${PODS_PODFILE_DIR_PATH}/Podfile.lock",
				"${PODS_ROOT}/Manifest.lock",
			);
			name = "[CP] Check Pods Manifest.lock";
			outputPaths = (
				"$(DERIVED_FILE_DIR)/Pods-MattermostTests-checkManifestLockResult.txt",
			);
			runOnlyForDeploymentPostprocessing = 0;
			shellPath = /bin/sh;
			shellScript = "diff \"${PODS_PODFILE_DIR_PATH}/Podfile.lock\" \"${PODS_ROOT}/Manifest.lock\" > /dev/null\nif [ $? != 0 ] ; then\n    # print error to STDERR\n    echo \"error: The sandbox is not in sync with the Podfile.lock. Run 'pod install' or update your CocoaPods installation.\" >&2\n    exit 1\nfi\n# This output is used by Xcode 'outputs' to avoid re-running this script phase.\necho \"SUCCESS\" > \"${SCRIPT_OUTPUT_FILE_0}\"\n";
			showEnvVarsInLog = 0;
		};
/* End PBXShellScriptBuildPhase section */

/* Begin PBXSourcesBuildPhase section */
		00E356EA1AD99517003FC87E /* Sources */ = {
			isa = PBXSourcesBuildPhase;
			buildActionMask = 2147483647;
			files = (
				00E356F31AD99517003FC87E /* MattermostTests.m in Sources */,
			);
			runOnlyForDeploymentPostprocessing = 0;
		};
		13B07F871A680F5B00A75B9A /* Sources */ = {
			isa = PBXSourcesBuildPhase;
			buildActionMask = 2147483647;
			files = (
				13B07FBC1A68108700A75B9A /* AppDelegate.m in Sources */,
				7F151D3E221B062700FAD8F3 /* RuntimeUtils.swift in Sources */,
				7FEB109E1F61019C0039A015 /* UIImage+ImageEffects.m in Sources */,
				13B07FC11A68108700A75B9A /* main.m in Sources */,
				7FEB10981F6101710039A015 /* BlurAppScreen.m in Sources */,
				7FEB109D1F61019C0039A015 /* MattermostManaged.m in Sources */,
				7F240ACD220D460300637665 /* MattermostBucketModule.m in Sources */,
				7F5BA34722B99B7B005B05D3 /* Mattermost+RCTUITextView.m in Sources */,
			);
			runOnlyForDeploymentPostprocessing = 0;
		};
		7F240A15220D3A2300637665 /* Sources */ = {
			isa = PBXSourcesBuildPhase;
			buildActionMask = 2147483647;
			files = (
				7F240AD0220D4A6100637665 /* KeyChainDataSource.mm in Sources */,
				7F72F2F0221123E200F98FFF /* GenericPreview.swift in Sources */,
				7F240ADB220E089300637665 /* Item.swift in Sources */,
				7F240A1C220D3A2300637665 /* ShareViewController.swift in Sources */,
				7FABDFC22211A39000D0F595 /* Section.swift in Sources */,
				84E3264B229834C30055068A /* Config.swift in Sources */,
				7FABE00A2212650600D0F595 /* ChannelsViewController.swift in Sources */,
				7F240ADD220E094A00637665 /* TeamsViewController.swift in Sources */,
			);
			runOnlyForDeploymentPostprocessing = 0;
		};
		7F581D2E221ED5C60099E66B /* Sources */ = {
			isa = PBXSourcesBuildPhase;
			buildActionMask = 2147483647;
			files = (
				7F581D35221ED5C60099E66B /* NotificationService.swift in Sources */,
			);
			runOnlyForDeploymentPostprocessing = 0;
		};
/* End PBXSourcesBuildPhase section */

/* Begin PBXTargetDependency section */
		00E356F51AD99517003FC87E /* PBXTargetDependency */ = {
			isa = PBXTargetDependency;
			target = 13B07F861A680F5B00A75B9A /* Mattermost */;
			targetProxy = 00E356F41AD99517003FC87E /* PBXContainerItemProxy */;
		};
		7F240A22220D3A2300637665 /* PBXTargetDependency */ = {
			isa = PBXTargetDependency;
			target = 7F240A18220D3A2300637665 /* MattermostShare */;
			targetProxy = 7F240A21220D3A2300637665 /* PBXContainerItemProxy */;
		};
		7F581D38221ED5C60099E66B /* PBXTargetDependency */ = {
			isa = PBXTargetDependency;
			target = 7F581D31221ED5C60099E66B /* NotificationService */;
			targetProxy = 7F581D37221ED5C60099E66B /* PBXContainerItemProxy */;
		};
		7FAB4571222DD0DA00EBFFC8 /* PBXTargetDependency */ = {
			isa = PBXTargetDependency;
			name = UploadAttachments;
			targetProxy = 7FAB4570222DD0DA00EBFFC8 /* PBXContainerItemProxy */;
		};
		7FAB45BA222DD0E300EBFFC8 /* PBXTargetDependency */ = {
			isa = PBXTargetDependency;
			name = UploadAttachments;
			targetProxy = 7FAB45B9222DD0E300EBFFC8 /* PBXContainerItemProxy */;
		};
		7FE5F962227739E600FEFFE1 /* PBXTargetDependency */ = {
			isa = PBXTargetDependency;
			name = UploadAttachments;
			targetProxy = 7FE5F961227739E600FEFFE1 /* PBXContainerItemProxy */;
		};
/* End PBXTargetDependency section */

/* Begin PBXVariantGroup section */
		7F240A1D220D3A2300637665 /* MainInterface.storyboard */ = {
			isa = PBXVariantGroup;
			children = (
				7F240A1E220D3A2300637665 /* Base */,
			);
			name = MainInterface.storyboard;
			sourceTree = "<group>";
		};
/* End PBXVariantGroup section */

/* Begin XCBuildConfiguration section */
		00E356F61AD99517003FC87E /* Debug */ = {
			isa = XCBuildConfiguration;
			baseConfigurationReference = 3820CC3BBC4B0129958555A9 /* Pods-MattermostTests.debug.xcconfig */;
			buildSettings = {
				ALWAYS_EMBED_SWIFT_STANDARD_LIBRARIES = YES;
				BUNDLE_LOADER = "$(TEST_HOST)";
				GCC_PREPROCESSOR_DEFINITIONS = (
					"DEBUG=1",
					"$(inherited)",
				);
				HEADER_SEARCH_PATHS = (
					"$(inherited)",
					"$(SRCROOT)/../node_modules/react-native-video/ios",
					"$(SRCROOT)/../node_modules/react-native-doc-viewer/ios/**",
					"$(SRCROOT)/../node_modules/react-native-safe-area/ios/RNSafeArea",
					"$(SRCROOT)/../node_modules/react-native-gesture-handler/ios/**",
					"$(SRCROOT)/../node_modules/realm/src/**",
				);
				INFOPLIST_FILE = MattermostTests/Info.plist;
				IPHONEOS_DEPLOYMENT_TARGET = 8.0;
				LD_RUNPATH_SEARCH_PATHS = "$(inherited) @executable_path/Frameworks @loader_path/Frameworks";
				LIBRARY_SEARCH_PATHS = (
					"$(inherited)",
					"\"$(SRCROOT)/$(TARGET_NAME)\"",
				);
				OTHER_LDFLAGS = (
					"$(inherited)",
					"-ObjC",
					"-lc++",
				);
				PRODUCT_BUNDLE_IDENTIFIER = com.mattermost.rnbeta;
				PRODUCT_NAME = "$(TARGET_NAME)";
				TEST_HOST = "$(BUILT_PRODUCTS_DIR)/Mattermost.app/Mattermost";
			};
			name = Debug;
		};
		00E356F71AD99517003FC87E /* Release */ = {
			isa = XCBuildConfiguration;
			baseConfigurationReference = 41465DE822E9429EB8B90CB4 /* Pods-MattermostTests.release.xcconfig */;
			buildSettings = {
				ALWAYS_EMBED_SWIFT_STANDARD_LIBRARIES = YES;
				BUNDLE_LOADER = "$(TEST_HOST)";
				COPY_PHASE_STRIP = NO;
				HEADER_SEARCH_PATHS = (
					"$(inherited)",
					"$(SRCROOT)/../node_modules/react-native-video/ios",
					"$(SRCROOT)/../node_modules/react-native-doc-viewer/ios/**",
					"$(SRCROOT)/../node_modules/react-native-safe-area/ios/RNSafeArea",
					"$(SRCROOT)/../node_modules/react-native-gesture-handler/ios/**",
					"$(SRCROOT)/../node_modules/realm/src/**",
				);
				INFOPLIST_FILE = MattermostTests/Info.plist;
				IPHONEOS_DEPLOYMENT_TARGET = 8.0;
				LD_RUNPATH_SEARCH_PATHS = "$(inherited) @executable_path/Frameworks @loader_path/Frameworks";
				LIBRARY_SEARCH_PATHS = (
					"$(inherited)",
					"\"$(SRCROOT)/$(TARGET_NAME)\"",
				);
				OTHER_LDFLAGS = (
					"$(inherited)",
					"-ObjC",
					"-lc++",
				);
				PRODUCT_BUNDLE_IDENTIFIER = com.mattermost.rnbeta;
				PRODUCT_NAME = "$(TARGET_NAME)";
				TEST_HOST = "$(BUILT_PRODUCTS_DIR)/Mattermost.app/Mattermost";
			};
			name = Release;
		};
		13B07F941A680F5B00A75B9A /* Debug */ = {
			isa = XCBuildConfiguration;
			baseConfigurationReference = 634A8F047C73D24A87850EC0 /* Pods-Mattermost.debug.xcconfig */;
			buildSettings = {
				ALWAYS_EMBED_SWIFT_STANDARD_LIBRARIES = YES;
				ASSETCATALOG_COMPILER_APPICON_NAME = AppIcon;
				CLANG_ENABLE_MODULES = YES;
				CODE_SIGN_ENTITLEMENTS = Mattermost/Mattermost.entitlements;
				CODE_SIGN_IDENTITY = "iPhone Developer";
				"CODE_SIGN_IDENTITY[sdk=iphoneos*]" = "iPhone Developer";
				CURRENT_PROJECT_VERSION = 230;
				DEAD_CODE_STRIPPING = NO;
				DEVELOPMENT_TEAM = UQ8HT4Q2XM;
				ENABLE_BITCODE = NO;
				HEADER_SEARCH_PATHS = (
					"$(SRCROOT)/../node_modules/react-native/Libraries/PushNotificationIOS/**",
					"$(SRCROOT)/../node_modules/react-native-navigation/lib/ios/**",
					"$(SRCROOT)/../node_modules/react-native-notifications/RNNotifications/**",
					"$(SRCROOT)/../node_modules/react-native-local-auth",
					"$(SRCROOT)/../node_modules/react-native-passcode-status/ios",
					"$(SRCROOT)/../node_modules/jail-monkey/JailMonkey",
					"$(SRCROOT)/../node_modules/react-native/Libraries/**",
					"$(SRCROOT)/../node_modules/rn-fetch-blob/ios/**",
					"$(SRCROOT)/../node_modules/react-native-sentry/ios/**",
					"$(SRCROOT)/../node_modules/react-native-exception-handler/ios",
					"$(SRCROOT)/../node_modules/react-native-cookies/ios/RNCookieManagerIOS",
					"$(SRCROOT)/../node_modules/react-native-image-picker/ios",
					"$(SRCROOT)/../node_modules/react-native-youtube/**",
					"$(SRCROOT)/../node_modules/react-native-video/ios",
					"$(SRCROOT)/../node_modules/react-native-doc-viewer/ios/**",
					"$(SRCROOT)/../node_modules/react-native-safe-area/ios/RNSafeArea",
					"$(SRCROOT)/../node_modules/react-native-document-picker/**",
					"$(SRCROOT)/../node_modules/react-native-device-info/ios/**",
					"$(SRCROOT)../node_modules/react-native-webview/ios",
					"$(SRCROOT)../node_modules/react-native-svg/ios/**",
					"$(SRCROOT)/../node_modules/react-native-gesture-handler/ios/**",
					"$(SRCROOT)/UploadAttachments/UploadAttachments/**",
					"$(SRCROOT)/../node_modules/@react-native-community/async-storage/ios/",
					"$(SRCROOT)/../node_modules/@react-native-community/netinfo/ios/",
<<<<<<< HEAD
					"$(SRCROOT)/../node_modules/realm/src/**",
=======
					"$(SRCROOT)/../node_modules/react-native-haptic-feedback/ios/**",
>>>>>>> 6fc85692
				);
				INFOPLIST_FILE = Mattermost/Info.plist;
				IPHONEOS_DEPLOYMENT_TARGET = 10.3;
				LD_RUNPATH_SEARCH_PATHS = "$(inherited) @executable_path/Frameworks";
				OTHER_LDFLAGS = (
					"$(inherited)",
					"-ObjC",
					"-lc++",
				);
				PRODUCT_BUNDLE_IDENTIFIER = com.mattermost.rnbeta;
				PRODUCT_NAME = Mattermost;
				PROVISIONING_PROFILE = "";
				PROVISIONING_PROFILE_SPECIFIER = "";
				SWIFT_OBJC_BRIDGING_HEADER = "Mattermost/Mattermost-Bridging-Header.h";
				SWIFT_OPTIMIZATION_LEVEL = "-Onone";
				SWIFT_VERSION = 4.2;
				TARGETED_DEVICE_FAMILY = "1,2";
				VERSIONING_SYSTEM = "apple-generic";
			};
			name = Debug;
		};
		13B07F951A680F5B00A75B9A /* Release */ = {
			isa = XCBuildConfiguration;
			baseConfigurationReference = BFB7025EA936C1B5DC9725C2 /* Pods-Mattermost.release.xcconfig */;
			buildSettings = {
				ALWAYS_EMBED_SWIFT_STANDARD_LIBRARIES = YES;
				ASSETCATALOG_COMPILER_APPICON_NAME = AppIcon;
				CLANG_ENABLE_MODULES = YES;
				CODE_SIGN_ENTITLEMENTS = Mattermost/Mattermost.entitlements;
				CODE_SIGN_IDENTITY = "iPhone Developer";
				"CODE_SIGN_IDENTITY[sdk=iphoneos*]" = "iPhone Developer";
				CURRENT_PROJECT_VERSION = 230;
				DEAD_CODE_STRIPPING = NO;
				DEVELOPMENT_TEAM = UQ8HT4Q2XM;
				ENABLE_BITCODE = NO;
				HEADER_SEARCH_PATHS = (
					"$(SRCROOT)/../node_modules/react-native/Libraries/PushNotificationIOS/**",
					"$(SRCROOT)/../node_modules/react-native-navigation/lib/ios/**",
					"$(SRCROOT)/../node_modules/react-native-notifications/RNNotifications/**",
					"$(SRCROOT)/../node_modules/react-native-local-auth",
					"$(SRCROOT)/../node_modules/react-native-passcode-status/ios",
					"$(SRCROOT)/../node_modules/jail-monkey/JailMonkey",
					"$(SRCROOT)/../node_modules/react-native/Libraries/**",
					"$(SRCROOT)/../node_modules/rn-fetch-blob/ios/**",
					"$(SRCROOT)/../node_modules/react-native-sentry/ios/**",
					"$(SRCROOT)/../node_modules/react-native-exception-handler/ios",
					"$(SRCROOT)/../node_modules/react-native-cookies/ios/RNCookieManagerIOS",
					"$(SRCROOT)/../node_modules/react-native-image-picker/ios",
					"$(SRCROOT)/../node_modules/react-native-youtube/**",
					"$(SRCROOT)/../node_modules/react-native-video/ios",
					"$(SRCROOT)/../node_modules/react-native-doc-viewer/ios/**",
					"$(SRCROOT)/../node_modules/react-native-safe-area/ios/RNSafeArea",
					"$(SRCROOT)/../node_modules/react-native-document-picker/**",
					"$(SRCROOT)/../node_modules/react-native-device-info/ios/**",
					"$(SRCROOT)../node_modules/react-native-webview/ios",
					"$(SRCROOT)../node_modules/react-native-svg/ios/**",
					"$(SRCROOT)/../node_modules/react-native-gesture-handler/ios/**",
					"$(SRCROOT)/UploadAttachments/UploadAttachments/**",
					"$(SRCROOT)/../node_modules/@react-native-community/async-storage/ios/",
					"$(SRCROOT)/../node_modules/@react-native-community/netinfo/ios/",
<<<<<<< HEAD
					"$(SRCROOT)/../node_modules/realm/src/**",
=======
					"$(SRCROOT)/../node_modules/react-native-haptic-feedback/ios/**",
>>>>>>> 6fc85692
				);
				INFOPLIST_FILE = Mattermost/Info.plist;
				IPHONEOS_DEPLOYMENT_TARGET = 10.3;
				LD_RUNPATH_SEARCH_PATHS = "$(inherited) @executable_path/Frameworks";
				OTHER_LDFLAGS = (
					"$(inherited)",
					"-ObjC",
					"-lc++",
				);
				PRODUCT_BUNDLE_IDENTIFIER = com.mattermost.rnbeta;
				PRODUCT_NAME = Mattermost;
				PROVISIONING_PROFILE = "";
				PROVISIONING_PROFILE_SPECIFIER = "";
				SWIFT_OBJC_BRIDGING_HEADER = "Mattermost/Mattermost-Bridging-Header.h";
				SWIFT_VERSION = 4.2;
				TARGETED_DEVICE_FAMILY = "1,2";
				VERSIONING_SYSTEM = "apple-generic";
			};
			name = Release;
		};
		7F240A25220D3A2300637665 /* Debug */ = {
			isa = XCBuildConfiguration;
			buildSettings = {
				CLANG_ANALYZER_NONNULL = YES;
				CLANG_ANALYZER_NUMBER_OBJECT_CONVERSION = YES_AGGRESSIVE;
				CLANG_CXX_LANGUAGE_STANDARD = "gnu++14";
				CLANG_ENABLE_OBJC_WEAK = YES;
				CLANG_WARN_BLOCK_CAPTURE_AUTORELEASING = YES;
				CLANG_WARN_COMMA = YES;
				CLANG_WARN_DEPRECATED_OBJC_IMPLEMENTATIONS = YES;
				CLANG_WARN_DOCUMENTATION_COMMENTS = YES;
				CLANG_WARN_NON_LITERAL_NULL_CONVERSION = YES;
				CLANG_WARN_OBJC_IMPLICIT_RETAIN_SELF = YES;
				CLANG_WARN_OBJC_LITERAL_CONVERSION = YES;
				CLANG_WARN_RANGE_LOOP_ANALYSIS = YES;
				CLANG_WARN_STRICT_PROTOTYPES = YES;
				CLANG_WARN_UNGUARDED_AVAILABILITY = YES_AGGRESSIVE;
				CODE_SIGN_ENTITLEMENTS = MattermostShare/MattermostShare.entitlements;
				CODE_SIGN_IDENTITY = "iPhone Developer";
				"CODE_SIGN_IDENTITY[sdk=iphoneos*]" = "iPhone Developer";
				CODE_SIGN_STYLE = Automatic;
				DEBUG_INFORMATION_FORMAT = dwarf;
				DEVELOPMENT_TEAM = UQ8HT4Q2XM;
				GCC_C_LANGUAGE_STANDARD = gnu11;
				HEADER_SEARCH_PATHS = "$(SRCROOT)/UploadAttachments/UploadAttachments";
				INFOPLIST_FILE = MattermostShare/Info.plist;
				IPHONEOS_DEPLOYMENT_TARGET = 10.3;
				LD_RUNPATH_SEARCH_PATHS = "$(inherited) @executable_path/Frameworks @executable_path/../../Frameworks";
				LIBRARY_SEARCH_PATHS = (
					"$(inherited)",
					"\"$(SRCROOT)/$(TARGET_NAME)\"",
				);
				MTL_ENABLE_DEBUG_INFO = INCLUDE_SOURCE;
				MTL_FAST_MATH = YES;
				PRODUCT_BUNDLE_IDENTIFIER = com.mattermost.rnbeta.MattermostShare;
				PRODUCT_NAME = "$(TARGET_NAME)";
				SKIP_INSTALL = YES;
				SWIFT_ACTIVE_COMPILATION_CONDITIONS = DEBUG;
				SWIFT_OBJC_BRIDGING_HEADER = "MattermostShare/MattermostShare-Bridging-Header.h";
				SWIFT_OPTIMIZATION_LEVEL = "-Onone";
				SWIFT_VERSION = 4.2;
				TARGETED_DEVICE_FAMILY = "1,2";
			};
			name = Debug;
		};
		7F240A26220D3A2300637665 /* Release */ = {
			isa = XCBuildConfiguration;
			buildSettings = {
				CLANG_ANALYZER_NONNULL = YES;
				CLANG_ANALYZER_NUMBER_OBJECT_CONVERSION = YES_AGGRESSIVE;
				CLANG_CXX_LANGUAGE_STANDARD = "gnu++14";
				CLANG_ENABLE_OBJC_WEAK = YES;
				CLANG_WARN_BLOCK_CAPTURE_AUTORELEASING = YES;
				CLANG_WARN_COMMA = YES;
				CLANG_WARN_DEPRECATED_OBJC_IMPLEMENTATIONS = YES;
				CLANG_WARN_DOCUMENTATION_COMMENTS = YES;
				CLANG_WARN_NON_LITERAL_NULL_CONVERSION = YES;
				CLANG_WARN_OBJC_IMPLICIT_RETAIN_SELF = YES;
				CLANG_WARN_OBJC_LITERAL_CONVERSION = YES;
				CLANG_WARN_RANGE_LOOP_ANALYSIS = YES;
				CLANG_WARN_STRICT_PROTOTYPES = YES;
				CLANG_WARN_UNGUARDED_AVAILABILITY = YES_AGGRESSIVE;
				CODE_SIGN_ENTITLEMENTS = MattermostShare/MattermostShare.entitlements;
				CODE_SIGN_IDENTITY = "iPhone Developer";
				"CODE_SIGN_IDENTITY[sdk=iphoneos*]" = "iPhone Developer";
				CODE_SIGN_STYLE = Automatic;
				COPY_PHASE_STRIP = NO;
				DEBUG_INFORMATION_FORMAT = "dwarf-with-dsym";
				DEVELOPMENT_TEAM = UQ8HT4Q2XM;
				GCC_C_LANGUAGE_STANDARD = gnu11;
				HEADER_SEARCH_PATHS = "$(SRCROOT)/UploadAttachments/UploadAttachments";
				INFOPLIST_FILE = MattermostShare/Info.plist;
				IPHONEOS_DEPLOYMENT_TARGET = 10.3;
				LD_RUNPATH_SEARCH_PATHS = "$(inherited) @executable_path/Frameworks @executable_path/../../Frameworks";
				LIBRARY_SEARCH_PATHS = (
					"$(inherited)",
					"\"$(SRCROOT)/$(TARGET_NAME)\"",
				);
				MTL_FAST_MATH = YES;
				PRODUCT_BUNDLE_IDENTIFIER = com.mattermost.rnbeta.MattermostShare;
				PRODUCT_NAME = "$(TARGET_NAME)";
				SKIP_INSTALL = YES;
				SWIFT_OBJC_BRIDGING_HEADER = "MattermostShare/MattermostShare-Bridging-Header.h";
				SWIFT_OPTIMIZATION_LEVEL = "-Owholemodule";
				SWIFT_VERSION = 4.2;
				TARGETED_DEVICE_FAMILY = "1,2";
			};
			name = Release;
		};
		7F581D3A221ED5C60099E66B /* Debug */ = {
			isa = XCBuildConfiguration;
			buildSettings = {
				CLANG_ANALYZER_NONNULL = YES;
				CLANG_ANALYZER_NUMBER_OBJECT_CONVERSION = YES_AGGRESSIVE;
				CLANG_CXX_LANGUAGE_STANDARD = "gnu++14";
				CLANG_ENABLE_OBJC_WEAK = YES;
				CLANG_WARN_BLOCK_CAPTURE_AUTORELEASING = YES;
				CLANG_WARN_COMMA = YES;
				CLANG_WARN_DEPRECATED_OBJC_IMPLEMENTATIONS = YES;
				CLANG_WARN_DOCUMENTATION_COMMENTS = YES;
				CLANG_WARN_NON_LITERAL_NULL_CONVERSION = YES;
				CLANG_WARN_OBJC_IMPLICIT_RETAIN_SELF = YES;
				CLANG_WARN_OBJC_LITERAL_CONVERSION = YES;
				CLANG_WARN_RANGE_LOOP_ANALYSIS = YES;
				CLANG_WARN_STRICT_PROTOTYPES = YES;
				CLANG_WARN_UNGUARDED_AVAILABILITY = YES_AGGRESSIVE;
				CODE_SIGN_ENTITLEMENTS = NotificationService/NotificationService.entitlements;
				CODE_SIGN_IDENTITY = "iPhone Developer";
				"CODE_SIGN_IDENTITY[sdk=iphoneos*]" = "iPhone Developer";
				CODE_SIGN_STYLE = Automatic;
				DEBUG_INFORMATION_FORMAT = dwarf;
				DEVELOPMENT_TEAM = UQ8HT4Q2XM;
				GCC_C_LANGUAGE_STANDARD = gnu11;
				INFOPLIST_FILE = NotificationService/Info.plist;
				IPHONEOS_DEPLOYMENT_TARGET = 10.3;
				LD_RUNPATH_SEARCH_PATHS = "$(inherited) @executable_path/Frameworks @executable_path/../../Frameworks";
				LIBRARY_SEARCH_PATHS = (
					"$(inherited)",
					"\"$(SRCROOT)/$(TARGET_NAME)\"",
				);
				MTL_ENABLE_DEBUG_INFO = INCLUDE_SOURCE;
				MTL_FAST_MATH = YES;
				PRODUCT_BUNDLE_IDENTIFIER = com.mattermost.rnbeta.NotificationService;
				PRODUCT_NAME = "$(TARGET_NAME)";
				SKIP_INSTALL = YES;
				SWIFT_ACTIVE_COMPILATION_CONDITIONS = DEBUG;
				SWIFT_OPTIMIZATION_LEVEL = "-Onone";
				SWIFT_VERSION = 4.2;
				TARGETED_DEVICE_FAMILY = "1,2";
			};
			name = Debug;
		};
		7F581D3B221ED5C60099E66B /* Release */ = {
			isa = XCBuildConfiguration;
			buildSettings = {
				CLANG_ANALYZER_NONNULL = YES;
				CLANG_ANALYZER_NUMBER_OBJECT_CONVERSION = YES_AGGRESSIVE;
				CLANG_CXX_LANGUAGE_STANDARD = "gnu++14";
				CLANG_ENABLE_OBJC_WEAK = YES;
				CLANG_WARN_BLOCK_CAPTURE_AUTORELEASING = YES;
				CLANG_WARN_COMMA = YES;
				CLANG_WARN_DEPRECATED_OBJC_IMPLEMENTATIONS = YES;
				CLANG_WARN_DOCUMENTATION_COMMENTS = YES;
				CLANG_WARN_NON_LITERAL_NULL_CONVERSION = YES;
				CLANG_WARN_OBJC_IMPLICIT_RETAIN_SELF = YES;
				CLANG_WARN_OBJC_LITERAL_CONVERSION = YES;
				CLANG_WARN_RANGE_LOOP_ANALYSIS = YES;
				CLANG_WARN_STRICT_PROTOTYPES = YES;
				CLANG_WARN_UNGUARDED_AVAILABILITY = YES_AGGRESSIVE;
				CODE_SIGN_ENTITLEMENTS = NotificationService/NotificationService.entitlements;
				CODE_SIGN_IDENTITY = "iPhone Developer";
				"CODE_SIGN_IDENTITY[sdk=iphoneos*]" = "iPhone Developer";
				CODE_SIGN_STYLE = Automatic;
				COPY_PHASE_STRIP = NO;
				DEBUG_INFORMATION_FORMAT = "dwarf-with-dsym";
				DEVELOPMENT_TEAM = UQ8HT4Q2XM;
				GCC_C_LANGUAGE_STANDARD = gnu11;
				INFOPLIST_FILE = NotificationService/Info.plist;
				IPHONEOS_DEPLOYMENT_TARGET = 10.3;
				LD_RUNPATH_SEARCH_PATHS = "$(inherited) @executable_path/Frameworks @executable_path/../../Frameworks";
				LIBRARY_SEARCH_PATHS = (
					"$(inherited)",
					"\"$(SRCROOT)/$(TARGET_NAME)\"",
				);
				MTL_FAST_MATH = YES;
				PRODUCT_BUNDLE_IDENTIFIER = com.mattermost.rnbeta.NotificationService;
				PRODUCT_NAME = "$(TARGET_NAME)";
				SKIP_INSTALL = YES;
				SWIFT_OPTIMIZATION_LEVEL = "-Owholemodule";
				SWIFT_VERSION = 4.2;
				TARGETED_DEVICE_FAMILY = "1,2";
			};
			name = Release;
		};
		83CBBA201A601CBA00E9B192 /* Debug */ = {
			isa = XCBuildConfiguration;
			buildSettings = {
				ALWAYS_SEARCH_USER_PATHS = NO;
				CLANG_CXX_LANGUAGE_STANDARD = "gnu++0x";
				CLANG_CXX_LIBRARY = "libc++";
				CLANG_ENABLE_MODULES = YES;
				CLANG_ENABLE_OBJC_ARC = YES;
				CLANG_WARN_BOOL_CONVERSION = YES;
				CLANG_WARN_CONSTANT_CONVERSION = YES;
				CLANG_WARN_DIRECT_OBJC_ISA_USAGE = YES_ERROR;
				CLANG_WARN_EMPTY_BODY = YES;
				CLANG_WARN_ENUM_CONVERSION = YES;
				CLANG_WARN_INFINITE_RECURSION = YES;
				CLANG_WARN_INT_CONVERSION = YES;
				CLANG_WARN_OBJC_ROOT_CLASS = YES_ERROR;
				CLANG_WARN_SUSPICIOUS_MOVE = YES;
				CLANG_WARN_UNREACHABLE_CODE = YES;
				CLANG_WARN__DUPLICATE_METHOD_MATCH = YES;
				"CODE_SIGN_IDENTITY[sdk=iphoneos*]" = "iPhone Developer";
				COPY_PHASE_STRIP = NO;
				ENABLE_STRICT_OBJC_MSGSEND = YES;
				ENABLE_TESTABILITY = YES;
				GCC_C_LANGUAGE_STANDARD = gnu99;
				GCC_DYNAMIC_NO_PIC = NO;
				GCC_NO_COMMON_BLOCKS = YES;
				GCC_OPTIMIZATION_LEVEL = 0;
				GCC_PREPROCESSOR_DEFINITIONS = (
					"DEBUG=1",
					"$(inherited)",
				);
				GCC_SYMBOLS_PRIVATE_EXTERN = NO;
				GCC_WARN_64_TO_32_BIT_CONVERSION = YES;
				GCC_WARN_ABOUT_RETURN_TYPE = YES_ERROR;
				GCC_WARN_UNDECLARED_SELECTOR = YES;
				GCC_WARN_UNINITIALIZED_AUTOS = YES_AGGRESSIVE;
				GCC_WARN_UNUSED_FUNCTION = YES;
				GCC_WARN_UNUSED_VARIABLE = YES;
				IPHONEOS_DEPLOYMENT_TARGET = 8.0;
				MTL_ENABLE_DEBUG_INFO = YES;
				ONLY_ACTIVE_ARCH = YES;
				SDKROOT = iphoneos;
			};
			name = Debug;
		};
		83CBBA211A601CBA00E9B192 /* Release */ = {
			isa = XCBuildConfiguration;
			buildSettings = {
				ALWAYS_SEARCH_USER_PATHS = NO;
				CLANG_CXX_LANGUAGE_STANDARD = "gnu++0x";
				CLANG_CXX_LIBRARY = "libc++";
				CLANG_ENABLE_MODULES = YES;
				CLANG_ENABLE_OBJC_ARC = YES;
				CLANG_WARN_BOOL_CONVERSION = YES;
				CLANG_WARN_CONSTANT_CONVERSION = YES;
				CLANG_WARN_DIRECT_OBJC_ISA_USAGE = YES_ERROR;
				CLANG_WARN_EMPTY_BODY = YES;
				CLANG_WARN_ENUM_CONVERSION = YES;
				CLANG_WARN_INFINITE_RECURSION = YES;
				CLANG_WARN_INT_CONVERSION = YES;
				CLANG_WARN_OBJC_ROOT_CLASS = YES_ERROR;
				CLANG_WARN_SUSPICIOUS_MOVE = YES;
				CLANG_WARN_UNREACHABLE_CODE = YES;
				CLANG_WARN__DUPLICATE_METHOD_MATCH = YES;
				"CODE_SIGN_IDENTITY[sdk=iphoneos*]" = "iPhone Developer";
				COPY_PHASE_STRIP = YES;
				ENABLE_NS_ASSERTIONS = NO;
				ENABLE_STRICT_OBJC_MSGSEND = YES;
				GCC_C_LANGUAGE_STANDARD = gnu99;
				GCC_NO_COMMON_BLOCKS = YES;
				GCC_WARN_64_TO_32_BIT_CONVERSION = YES;
				GCC_WARN_ABOUT_RETURN_TYPE = YES_ERROR;
				GCC_WARN_UNDECLARED_SELECTOR = YES;
				GCC_WARN_UNINITIALIZED_AUTOS = YES_AGGRESSIVE;
				GCC_WARN_UNUSED_FUNCTION = YES;
				GCC_WARN_UNUSED_VARIABLE = YES;
				HEADER_SEARCH_PATHS = "";
				IPHONEOS_DEPLOYMENT_TARGET = 8.0;
				MTL_ENABLE_DEBUG_INFO = NO;
				SDKROOT = iphoneos;
				VALIDATE_PRODUCT = YES;
			};
			name = Release;
		};
/* End XCBuildConfiguration section */

/* Begin XCConfigurationList section */
		00E357021AD99517003FC87E /* Build configuration list for PBXNativeTarget "MattermostTests" */ = {
			isa = XCConfigurationList;
			buildConfigurations = (
				00E356F61AD99517003FC87E /* Debug */,
				00E356F71AD99517003FC87E /* Release */,
			);
			defaultConfigurationIsVisible = 0;
			defaultConfigurationName = Release;
		};
		13B07F931A680F5B00A75B9A /* Build configuration list for PBXNativeTarget "Mattermost" */ = {
			isa = XCConfigurationList;
			buildConfigurations = (
				13B07F941A680F5B00A75B9A /* Debug */,
				13B07F951A680F5B00A75B9A /* Release */,
			);
			defaultConfigurationIsVisible = 0;
			defaultConfigurationName = Release;
		};
		7F240A24220D3A2300637665 /* Build configuration list for PBXNativeTarget "MattermostShare" */ = {
			isa = XCConfigurationList;
			buildConfigurations = (
				7F240A25220D3A2300637665 /* Debug */,
				7F240A26220D3A2300637665 /* Release */,
			);
			defaultConfigurationIsVisible = 0;
			defaultConfigurationName = Release;
		};
		7F581D82221ED5C60099E66B /* Build configuration list for PBXNativeTarget "NotificationService" */ = {
			isa = XCConfigurationList;
			buildConfigurations = (
				7F581D3A221ED5C60099E66B /* Debug */,
				7F581D3B221ED5C60099E66B /* Release */,
			);
			defaultConfigurationIsVisible = 0;
			defaultConfigurationName = Release;
		};
		83CBB9FA1A601CBA00E9B192 /* Build configuration list for PBXProject "Mattermost" */ = {
			isa = XCConfigurationList;
			buildConfigurations = (
				83CBBA201A601CBA00E9B192 /* Debug */,
				83CBBA211A601CBA00E9B192 /* Release */,
			);
			defaultConfigurationIsVisible = 0;
			defaultConfigurationName = Release;
		};
/* End XCConfigurationList section */
	};
	rootObject = 83CBB9F71A601CBA00E9B192 /* Project object */;
}<|MERGE_RESOLUTION|>--- conflicted
+++ resolved
@@ -2888,11 +2888,8 @@
 					"$(SRCROOT)/UploadAttachments/UploadAttachments/**",
 					"$(SRCROOT)/../node_modules/@react-native-community/async-storage/ios/",
 					"$(SRCROOT)/../node_modules/@react-native-community/netinfo/ios/",
-<<<<<<< HEAD
+					"$(SRCROOT)/../node_modules/react-native-haptic-feedback/ios/**",
 					"$(SRCROOT)/../node_modules/realm/src/**",
-=======
-					"$(SRCROOT)/../node_modules/react-native-haptic-feedback/ios/**",
->>>>>>> 6fc85692
 				);
 				INFOPLIST_FILE = Mattermost/Info.plist;
 				IPHONEOS_DEPLOYMENT_TARGET = 10.3;
@@ -2953,11 +2950,8 @@
 					"$(SRCROOT)/UploadAttachments/UploadAttachments/**",
 					"$(SRCROOT)/../node_modules/@react-native-community/async-storage/ios/",
 					"$(SRCROOT)/../node_modules/@react-native-community/netinfo/ios/",
-<<<<<<< HEAD
+					"$(SRCROOT)/../node_modules/react-native-haptic-feedback/ios/**",
 					"$(SRCROOT)/../node_modules/realm/src/**",
-=======
-					"$(SRCROOT)/../node_modules/react-native-haptic-feedback/ios/**",
->>>>>>> 6fc85692
 				);
 				INFOPLIST_FILE = Mattermost/Info.plist;
 				IPHONEOS_DEPLOYMENT_TARGET = 10.3;
